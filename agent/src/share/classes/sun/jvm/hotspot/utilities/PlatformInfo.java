--- conflicted
+++ resolved
@@ -63,15 +63,9 @@
       return "sparc";
     } else if (cpu.equals("ia64") || cpu.equals("amd64") || cpu.equals("x86_64")) {
       return cpu;
-<<<<<<< HEAD
-    } else {if (cpu.equals("aarch64")) {
-      return cpu;
-    } else 
-=======
     } else if (cpu.equals("aarch64")) {
       return cpu;
     } else {
->>>>>>> 97f6928a
       try {
         Class pic = Class.forName("sun.jvm.hotspot.utilities.PlatformInfoClosed");
         AltPlatformInfo api = (AltPlatformInfo)pic.newInstance();
