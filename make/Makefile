--- conflicted
+++ resolved
@@ -356,15 +356,13 @@
     MISC_DIR=$(ZERO_DIR)
     GEN_DIR=$(ZERO_BASE_DIR)/generated
 endif
-<<<<<<< HEAD
+ifeq ($(JVM_VARIANT_MINIMAL1), true)
+    MISC_DIR=$(MINIMAL1_DIR)
+    GEN_DIR=$(MINIMAL1_BASE_DIR)/generated
+endif
 ifeq ($(SRCARCH), aarch64)
     MISC_DIR=$(C1_DIR)
     GEN_DIR=$(C1_BASE_DIR)/generated
-=======
-ifeq ($(JVM_VARIANT_MINIMAL1), true)
-    MISC_DIR=$(MINIMAL1_DIR)
-    GEN_DIR=$(MINIMAL1_BASE_DIR)/generated
->>>>>>> 8ec67aef
 endif
 
 # Bin files (windows)
@@ -490,6 +488,20 @@
 		$(install-file)
         $(EXPORT_SERVER_DIR)/%.$(LIBRARY_SUFFIX):       $(ZERO_DIR)/%.$(LIBRARY_SUFFIX)
 		$(install-file)
+    endif
+    ifeq ($(SRCARCH), aarch64)
+        $(EXPORT_JRE_LIB_ARCH_DIR)/%.$(LIBRARY_SUFFIX): $(C1_DIR)/%.$(LIBRARY_SUFFIX)
+		$(install-file)
+        $(EXPORT_SERVER_DIR)/%.$(LIBRARY_SUFFIX):       $(C1_DIR)/%.$(LIBRARY_SUFFIX)
+		$(install-file)
+        $(EXPORT_JRE_LIB_ARCH_DIR)/%.debuginfo: 		$(C1_DIR)/%.debuginfo
+		$(install-file)
+        $(EXPORT_SERVER_DIR)/%.debuginfo:       		$(C1_DIR)/%.debuginfo
+		$(install-file)
+        $(EXPORT_JRE_LIB_ARCH_DIR)/%.diz: 			$(C1_DIR)/%.diz
+		$(install-file)
+        $(EXPORT_SERVER_DIR)/%.diz:       			$(C1_DIR)/%.diz
+		$(install-file)
         $(EXPORT_SERVER_DIR)/%.debuginfo:		$(ZERO_DIR)/%.debuginfo
 		$(install-file)
         $(EXPORT_SERVER_DIR)/%.diz:			$(ZERO_DIR)/%.diz
@@ -513,20 +525,6 @@
         $(EXPORT_MINIMAL_DIR)/%.diz:			$(MINIMAL1_DIR)/%.diz
 		$(install-file)
         $(EXPORT_MINIMAL_DIR)/64/%.diz:			$(MINIMAL1_DIR)/%.diz
-		$(install-file)
-    endif
-    ifeq ($(SRCARCH), aarch64)
-        $(EXPORT_JRE_LIB_ARCH_DIR)/%.$(LIBRARY_SUFFIX): $(C1_DIR)/%.$(LIBRARY_SUFFIX)
-		$(install-file)
-        $(EXPORT_SERVER_DIR)/%.$(LIBRARY_SUFFIX):       $(C1_DIR)/%.$(LIBRARY_SUFFIX)
-		$(install-file)
-        $(EXPORT_JRE_LIB_ARCH_DIR)/%.debuginfo: 		$(C1_DIR)/%.debuginfo
-		$(install-file)
-        $(EXPORT_SERVER_DIR)/%.debuginfo:       		$(C1_DIR)/%.debuginfo
-		$(install-file)
-        $(EXPORT_JRE_LIB_ARCH_DIR)/%.diz: 			$(C1_DIR)/%.diz
-		$(install-file)
-        $(EXPORT_SERVER_DIR)/%.diz:       			$(C1_DIR)/%.diz
 		$(install-file)
     endif
 endif
