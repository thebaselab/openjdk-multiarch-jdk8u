#
# Copyright (c) 2006, 2013, Oracle and/or its affiliates. All rights reserved.
# DO NOT ALTER OR REMOVE COPYRIGHT NOTICES OR THIS FILE HEADER.
#
# This code is free software; you can redistribute it and/or modify it
# under the terms of the GNU General Public License version 2 only, as
# published by the Free Software Foundation.
#
# This code is distributed in the hope that it will be useful, but WITHOUT
# ANY WARRANTY; without even the implied warranty of MERCHANTABILITY or
# FITNESS FOR A PARTICULAR PURPOSE.  See the GNU General Public License
# version 2 for more details (a copy is included in the LICENSE file that
# accompanied this code).
#
# You should have received a copy of the GNU General Public License version
# 2 along with this work; if not, write to the Free Software Foundation,
# Inc., 51 Franklin St, Fifth Floor, Boston, MA 02110-1301 USA.
#
# Please contact Oracle, 500 Oracle Parkway, Redwood Shores, CA 94065 USA
# or visit www.oracle.com if you need additional information or have any
# questions.
#
#

# The common definitions for hotspot builds.

# Optionally include SPEC file generated by configure.
ifneq ($(SPEC),)
  include $(SPEC)
endif

# Directory paths and user name
# Unless GAMMADIR is set on the command line, search upward from
# the current directory for a parent directory containing "src/share/vm".
# If that fails, look for $GAMMADIR in the environment.
# When the tree of subdirs is built, this setting is stored in each flags.make.
GAMMADIR := $(shell until ([ -d dev ]&&echo $${GAMMADIR:-/GAMMADIR/}) || ([ -d src/share/vm ]&&pwd); do cd ..; done)
HS_SRC_DIR=$(GAMMADIR)/src
HS_MAKE_DIR=$(GAMMADIR)/make
HS_BUILD_DIR=$(GAMMADIR)/build

ifeq ($(USER),)
  USER=$(USERNAME)
endif

ifeq ($(HS_ALT_MAKE),)
  ifneq ($(OPENJDK),true)
    HS_ALT_MAKE=$(GAMMADIR)/make/closed
  else
    HS_ALT_MAKE=NO_SUCH_PATH
  endif
endif

#
# Include alternate defs.make if it exists
#
-include $(HS_ALT_MAKE)/defs.make

# Default to verbose build logs (show all compile lines):
MAKE_VERBOSE=y

# Make macros for install files or preparing targets
CD=cd
CP=cp
ECHO=echo
GREP=grep
MKDIR=mkdir
MV=mv
PWD=pwd
RM=rm -f
SED=sed
TAR=tar
ZIPEXE=zip

define install-file
@$(MKDIR) -p $(@D)
@$(RM) $@
$(CP) $< $@
endef
define prep-target
@$(MKDIR) -p $(@D)
@$(RM) $@
endef

# Default values for JVM_VARIANT* variables if configure hasn't set
# it already.
ifeq ($(JVM_VARIANTS),)
  ifeq ($(ZERO_BUILD), true)
    ifeq ($(SHARK_BUILD), true)
      JVM_VARIANTS:=zeroshark
      JVM_VARIANT_ZEROSHARK:=true
    else
      JVM_VARIANTS:=zero
      JVM_VARIANT_ZERO:=true
    endif
  else
    # A default is needed
    ifeq ($(BUILD_CLIENT_ONLY), true)
      JVM_VARIANTS:=client
      JVM_VARIANT_CLIENT:=true
    endif
    # Further defaults are platform and arch specific
  endif
endif

# hotspot version definitions
include $(GAMMADIR)/make/hotspot_version

# Java versions needed
ifeq ($(PREVIOUS_JDK_VERSION),)
  PREVIOUS_JDK_VERSION=$(JDK_PREVIOUS_VERSION)
endif
ifeq ($(JDK_MAJOR_VERSION),)
  JDK_MAJOR_VERSION=$(JDK_MAJOR_VER)
endif
ifeq ($(JDK_MINOR_VERSION),)
  JDK_MINOR_VERSION=$(JDK_MINOR_VER)
endif
ifeq ($(JDK_MICRO_VERSION),)
  JDK_MICRO_VERSION=$(JDK_MICRO_VER)
endif
ifeq ($(JDK_MKTG_VERSION),)
  JDK_MKTG_VERSION=$(JDK_MINOR_VERSION).$(JDK_MICRO_VERSION)
endif
ifeq ($(JDK_VERSION),)
  JDK_VERSION=$(JDK_MAJOR_VERSION).$(JDK_MINOR_VERSION).$(JDK_MICRO_VERSION)
endif
ifeq ($(FULL_VERSION),)
  FULL_VERSION="$(JDK_VERSION)"
endif

# FULL_VERSION is only used to define JRE_RELEASE_VERSION which is used
# as JRE version in VM -Xinternalversion output.
ifndef JRE_RELEASE_VERSION
  JRE_RELEASE_VERSION=$(FULL_VERSION)
endif

ifndef HOTSPOT_RELEASE_VERSION
  HOTSPOT_RELEASE_VERSION=$(HS_MAJOR_VER).$(HS_MINOR_VER)-b$(HS_BUILD_NUMBER)
endif

ifdef HOTSPOT_BUILD_VERSION
# specified in command line
else
  ifdef COOKED_BUILD_NUMBER
# JRE build
    HOTSPOT_BUILD_VERSION=
  else
    ifdef USER_RELEASE_SUFFIX
      HOTSPOT_BUILD_VERSION=internal-$(USER_RELEASE_SUFFIX)
    else
      HOTSPOT_BUILD_VERSION=internal
    endif
  endif
endif

# Windows should have OS predefined
ifeq ($(OS),)
  OS   := $(shell uname -s)
  ifneq ($(findstring BSD,$(OS)),)
    OS=bsd
  endif
  ifeq ($(OS), Darwin)
    OS=bsd
  endif
  HOST := $(shell uname -n)
endif

# If not SunOS, not Linux and not BSD, assume Windows
ifneq ($(OS), Linux)
  ifneq ($(OS), SunOS)
    ifneq ($(OS), bsd)
      OSNAME=windows
    else
      OSNAME=bsd
    endif
  else
    OSNAME=solaris
  endif
else
  OSNAME=linux
endif

# Determinations of default make arguments and platform specific settings
MAKE_ARGS=

# ARCH_DATA_MODEL==64 is equivalent to LP64=1
ifeq ($(ARCH_DATA_MODEL), 64)
  ifndef LP64
    LP64 := 1
  endif
endif

# Defaults set for product build
EXPORT_SUBDIR=

# Change default /java path if requested
ifneq ($(ALT_SLASH_JAVA),)
  SLASH_JAVA=$(ALT_SLASH_JAVA)
endif

# Default OUTPUTDIR
OUTPUTDIR=$(HS_BUILD_DIR)/$(OSNAME)
ifneq ($(ALT_OUTPUTDIR),)
  OUTPUTDIR=$(ALT_OUTPUTDIR)
endif

# Find latest promoted JDK area
JDK_IMPORT_PATH=$(SLASH_JAVA)/re/j2se/$(JDK_VERSION)/promoted/latest/binaries/$(PLATFORM)
ifneq ($(ALT_JDK_IMPORT_PATH),)
  JDK_IMPORT_PATH=$(ALT_JDK_IMPORT_PATH)
endif

# Other parts of JDK build may require an import JDK that can be executed
# on the build host. For cross-compile builds we also need an import JDK
# that matches the target arch, so for that we set ALT_JDK_TARGET_IMPORT_PATH
ifneq ($(ALT_JDK_TARGET_IMPORT_PATH),)
  JDK_IMPORT_PATH=$(ALT_JDK_TARGET_IMPORT_PATH)
endif

# Find JDK used for javac compiles
BOOTDIR=$(SLASH_JAVA)/re/j2se/$(PREVIOUS_JDK_VERSION)/latest/binaries/$(PLATFORM)
ifneq ($(ALT_BOOTDIR),)
  BOOTDIR=$(ALT_BOOTDIR)
endif

# Select name of the export directory and honor ALT overrides
EXPORT_PATH=$(OUTPUTDIR)/export-$(PLATFORM)$(EXPORT_SUBDIR)
ifneq ($(ALT_EXPORT_PATH),)
  EXPORT_PATH=$(ALT_EXPORT_PATH)
endif

# Default jdk image if one is created for you with create_jdk
JDK_IMAGE_DIR=$(OUTPUTDIR)/jdk-$(PLATFORM)
ifneq ($(ALT_JDK_IMAGE_DIR),)
  JDK_IMAGE_DIR=$(ALT_JDK_IMAGE_DIR)
endif

# The platform dependent defs.make defines platform specific variable such
# as ARCH, EXPORT_LIST etc. We must place the include here after BOOTDIR is defined.
include $(GAMMADIR)/make/$(OSNAME)/makefiles/defs.make

# We are trying to put platform specific defintions
# files to make/$(OSNAME)/makefiles dictory. However
# some definitions are common for both linux and solaris,
# so we put them here.
ifneq ($(OSNAME),windows)
  ABS_OUTPUTDIR     := $(shell mkdir -p $(OUTPUTDIR); $(CD) $(OUTPUTDIR); $(PWD))
  ABS_BOOTDIR       := $(shell $(CD) $(BOOTDIR); $(PWD))
  ABS_GAMMADIR      := $(shell $(CD) $(GAMMADIR); $(PWD))
  ABS_OS_MAKEFILE   := $(shell $(CD) $(HS_MAKE_DIR)/$(OSNAME); $(PWD))/Makefile

  # uname, HotSpot source directory, build directory and JDK use different names
  # for CPU architectures.
  #   ARCH      - uname output
  #   SRCARCH   - where to find HotSpot cpu and os_cpu source files
  #   BUILDARCH - build directory
  #   LIBARCH   - directory name in JDK/JRE

  # Use uname output for SRCARCH, but deal with platform differences. If ARCH
  # is not explicitly listed below, it is treated as x86.
<<<<<<< HEAD
  SRCARCH     = $(ARCH/$(filter sparc sparc64 ia64 amd64 x86_64 arm ppc zero aarch64,$(ARCH)))
=======
  SRCARCH     = $(ARCH/$(filter sparc sparc64 ia64 amd64 x86_64 arm ppc zero,$(ARCH)))
>>>>>>> 2ce34909
  ARCH/       = x86
  ARCH/sparc  = sparc
  ARCH/sparc64= sparc
  ARCH/ia64   = ia64
  ARCH/amd64  = x86
  ARCH/x86_64 = x86
  ARCH/ppc64  = ppc
  ARCH/ppc    = ppc
  ARCH/arm    = arm
  ARCH/zero   = zero
  ARCH/aarch64 = aarch64

  # BUILDARCH is usually the same as SRCARCH, except for sparcv9
  BUILDARCH = $(SRCARCH)
  ifeq ($(BUILDARCH), x86)
    ifdef LP64
      BUILDARCH = amd64
    else
      BUILDARCH = i486
    endif
  endif
  ifeq ($(BUILDARCH), sparc)
    ifdef LP64
      BUILDARCH = sparcv9
    endif
  endif

  # LIBARCH is 1:1 mapping from BUILDARCH
  LIBARCH         = $(LIBARCH/$(BUILDARCH))
  LIBARCH/i486    = i386
  LIBARCH/amd64   = amd64
  LIBARCH/aarch64 = aarch64
  LIBARCH/sparc   = sparc
  LIBARCH/sparcv9 = sparcv9
  LIBARCH/ia64    = ia64
  LIBARCH/ppc64   = ppc
  LIBARCH/ppc     = ppc
  LIBARCH/arm     = arm
  LIBARCH/zero    = $(ZERO_LIBARCH)

  LP64_ARCH = sparcv9 amd64 aarch64 ia64 zero
endif

# Required make macro settings for all platforms
MAKE_ARGS += BOOTDIR=$(ABS_BOOTDIR)
MAKE_ARGS += OUTPUTDIR=$(ABS_OUTPUTDIR)
MAKE_ARGS += GAMMADIR=$(ABS_GAMMADIR)
MAKE_ARGS += MAKE_VERBOSE=$(MAKE_VERBOSE)
MAKE_ARGS += HOTSPOT_RELEASE_VERSION=$(HOTSPOT_RELEASE_VERSION)
MAKE_ARGS += JRE_RELEASE_VERSION=$(JRE_RELEASE_VERSION)

# Pass HOTSPOT_BUILD_VERSION as argument to OS specific Makefile
# to overwrite the default definition since OS specific Makefile also
# includes this make/defs.make file.
MAKE_ARGS += HOTSPOT_BUILD_VERSION=$(HOTSPOT_BUILD_VERSION)

# Various export sub directories
EXPORT_INCLUDE_DIR = $(EXPORT_PATH)/include
EXPORT_DOCS_DIR = $(EXPORT_PATH)/docs
EXPORT_LIB_DIR = $(EXPORT_PATH)/lib
EXPORT_JRE_DIR = $(EXPORT_PATH)/jre
EXPORT_JRE_BIN_DIR = $(EXPORT_JRE_DIR)/bin
EXPORT_JRE_LIB_DIR = $(EXPORT_JRE_DIR)/lib
EXPORT_JRE_LIB_ARCH_DIR = $(EXPORT_JRE_LIB_DIR)/$(LIBARCH)

# non-universal macosx builds need to appear universal
ifeq ($(OS_VENDOR), Darwin)
  ifneq ($(MACOSX_UNIVERSAL), true)
    EXPORT_JRE_LIB_ARCH_DIR = $(EXPORT_JRE_LIB_DIR)
  endif
endif

# Common export list of files
EXPORT_LIST += $(EXPORT_INCLUDE_DIR)/jvmti.h
EXPORT_LIST += $(EXPORT_INCLUDE_DIR)/jvmticmlr.h
EXPORT_LIST += $(EXPORT_INCLUDE_DIR)/jni.h
EXPORT_LIST += $(EXPORT_INCLUDE_DIR)/$(JDK_INCLUDE_SUBDIR)/jni_md.h
EXPORT_LIST += $(EXPORT_INCLUDE_DIR)/jmm.h

.PHONY: $(HS_ALT_MAKE)/defs.make
<|MERGE_RESOLUTION|>--- conflicted
+++ resolved
@@ -259,11 +259,7 @@
 
   # Use uname output for SRCARCH, but deal with platform differences. If ARCH
   # is not explicitly listed below, it is treated as x86.
-<<<<<<< HEAD
   SRCARCH     = $(ARCH/$(filter sparc sparc64 ia64 amd64 x86_64 arm ppc zero aarch64,$(ARCH)))
-=======
-  SRCARCH     = $(ARCH/$(filter sparc sparc64 ia64 amd64 x86_64 arm ppc zero,$(ARCH)))
->>>>>>> 2ce34909
   ARCH/       = x86
   ARCH/sparc  = sparc
   ARCH/sparc64= sparc
