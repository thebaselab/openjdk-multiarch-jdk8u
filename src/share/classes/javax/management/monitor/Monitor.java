/*
 * Copyright 1999-2008 Sun Microsystems, Inc.  All Rights Reserved.
 * DO NOT ALTER OR REMOVE COPYRIGHT NOTICES OR THIS FILE HEADER.
 *
 * This code is free software; you can redistribute it and/or modify it
 * under the terms of the GNU General Public License version 2 only, as
 * published by the Free Software Foundation.  Sun designates this
 * particular file as subject to the "Classpath" exception as provided
 * by Sun in the LICENSE file that accompanied this code.
 *
 * This code is distributed in the hope that it will be useful, but WITHOUT
 * ANY WARRANTY; without even the implied warranty of MERCHANTABILITY or
 * FITNESS FOR A PARTICULAR PURPOSE.  See the GNU General Public License
 * version 2 for more details (a copy is included in the LICENSE file that
 * accompanied this code).
 *
 * You should have received a copy of the GNU General Public License version
 * 2 along with this work; if not, write to the Free Software Foundation,
 * Inc., 51 Franklin St, Fifth Floor, Boston, MA 02110-1301 USA.
 *
 * Please contact Sun Microsystems, Inc., 4150 Network Circle, Santa Clara,
 * CA 95054 USA or visit www.sun.com if you need additional information or
 * have any questions.
 */

package javax.management.monitor;

import static com.sun.jmx.defaults.JmxProperties.MONITOR_LOGGER;
import com.sun.jmx.mbeanserver.GetPropertyAction;
import com.sun.jmx.mbeanserver.Introspector;
import java.io.IOException;
import java.security.AccessControlContext;
import java.security.AccessController;
import java.security.PrivilegedAction;
import java.security.ProtectionDomain;
import java.util.List;
import java.util.Map;
import java.util.WeakHashMap;
import java.util.concurrent.CopyOnWriteArrayList;
import java.util.concurrent.Executors;
import java.util.concurrent.Future;
import java.util.concurrent.LinkedBlockingQueue;
import java.util.concurrent.ScheduledExecutorService;
import java.util.concurrent.ScheduledFuture;
import java.util.concurrent.ThreadFactory;
import java.util.concurrent.ThreadPoolExecutor;
import java.util.concurrent.TimeUnit;
import java.util.concurrent.atomic.AtomicInteger;
import java.util.concurrent.atomic.AtomicLong;
import java.util.logging.Level;
import javax.management.AttributeNotFoundException;
import javax.management.InstanceNotFoundException;
import javax.management.IntrospectionException;
import javax.management.MBeanAttributeInfo;
import javax.management.MBeanException;
import javax.management.MBeanInfo;
import javax.management.MBeanRegistration;
import javax.management.MBeanServer;
import javax.management.MBeanServerConnection;
import javax.management.NotificationBroadcasterSupport;
import javax.management.ObjectName;
import javax.management.ReflectionException;
import static javax.management.monitor.MonitorNotification.*;

/**
 * Defines the part common to all monitor MBeans.
 * A monitor MBean monitors values of an attribute common to a set of observed
 * MBeans. The observed attribute is monitored at intervals specified by the
 * granularity period. A gauge value (derived gauge) is derived from the values
 * of the observed attribute.
 *
 *
 * @since 1.5
 */
public abstract class Monitor
    extends NotificationBroadcasterSupport
    implements MonitorMBean, MBeanRegistration {

    /*
     * ------------------------------------------
     *  PACKAGE CLASSES
     * ------------------------------------------
     */

    static class ObservedObject {

        public ObservedObject(ObjectName observedObject) {
            this.observedObject = observedObject;
        }

        public final ObjectName getObservedObject() {
            return observedObject;
        }
        public final synchronized int getAlreadyNotified() {
            return alreadyNotified;
        }
        public final synchronized void setAlreadyNotified(int alreadyNotified) {
            this.alreadyNotified = alreadyNotified;
        }
        public final synchronized Object getDerivedGauge() {
            return derivedGauge;
        }
        public final synchronized void setDerivedGauge(Object derivedGauge) {
            this.derivedGauge = derivedGauge;
        }
        public final synchronized long getDerivedGaugeTimeStamp() {
            return derivedGaugeTimeStamp;
        }
        public final synchronized void setDerivedGaugeTimeStamp(
                                                 long derivedGaugeTimeStamp) {
            this.derivedGaugeTimeStamp = derivedGaugeTimeStamp;
        }

        private final ObjectName observedObject;
        private int alreadyNotified;
        private Object derivedGauge;
        private long derivedGaugeTimeStamp;
    }

    /*
     * ------------------------------------------
     *  PRIVATE VARIABLES
     * ------------------------------------------
     */

    /**
     * Attribute to observe.
     */
    private String observedAttribute;

    /**
     * Monitor granularity period (in milliseconds).
     * The default value is set to 10 seconds.
     */
    private long granularityPeriod = 10000;

    /**
     * Monitor state.
     * The default value is set to <CODE>false</CODE>.
     */
    private boolean isActive = false;

    /**
     * Monitor sequence number.
     * The default value is set to 0.
     */
    private final AtomicLong sequenceNumber = new AtomicLong();

    /**
     * Complex type attribute flag.
     * The default value is set to <CODE>false</CODE>.
     */
    private boolean isComplexTypeAttribute = false;

    /**
     * First attribute name extracted from complex type attribute name.
     */
    private String firstAttribute;

    /**
     * Remaining attribute names extracted from complex type attribute name.
     */
    private final List<String> remainingAttributes =
        new CopyOnWriteArrayList<String>();

    /**
     * AccessControlContext of the Monitor.start() caller.
     */
    private static final AccessControlContext noPermissionsACC =
            new AccessControlContext(
            new ProtectionDomain[] {new ProtectionDomain(null, null)});
    private volatile AccessControlContext acc = noPermissionsACC;

    /**
     * Scheduler Service.
     */
    private static final ScheduledExecutorService scheduler =
        Executors.newSingleThreadScheduledExecutor(
            new DaemonThreadFactory("Scheduler"));

    /**
     * Map containing the thread pool executor per thread group.
     */
    private static final Map<ThreadPoolExecutor, Void> executors =
            new WeakHashMap<ThreadPoolExecutor, Void>();

    /**
     * Lock for executors map.
     */
    private static final Object executorsLock = new Object();

    /**
     * Maximum Pool Size
     */
<<<<<<< HEAD
    private static final ThreadPoolExecutor executor;
=======
    private static final int maximumPoolSize;
>>>>>>> f05ae07e
    static {
        final String maximumPoolSizeSysProp = "jmx.x.monitor.maximum.pool.size";
        final String maximumPoolSizeStr = AccessController.doPrivileged(
            new GetPropertyAction(maximumPoolSizeSysProp));
        if (maximumPoolSizeStr == null ||
            maximumPoolSizeStr.trim().length() == 0) {
            maximumPoolSize = 10;
        } else {
            int maximumPoolSizeTmp = 10;
            try {
                maximumPoolSizeTmp = Integer.parseInt(maximumPoolSizeStr);
            } catch (NumberFormatException e) {
                if (MONITOR_LOGGER.isLoggable(Level.FINER)) {
                    MONITOR_LOGGER.logp(Level.FINER, Monitor.class.getName(),
                            "<static initializer>",
                            "Wrong value for " + maximumPoolSizeSysProp +
                            " system property", e);
                    MONITOR_LOGGER.logp(Level.FINER, Monitor.class.getName(),
                            "<static initializer>",
                            maximumPoolSizeSysProp + " defaults to 10");
                }
                maximumPoolSizeTmp = 10;
            }
            if (maximumPoolSizeTmp < 1) {
                maximumPoolSize = 1;
            } else {
                maximumPoolSize = maximumPoolSizeTmp;
            }
        }
<<<<<<< HEAD
        executor = new ThreadPoolExecutor(
                maximumPoolSize,
                maximumPoolSize,
                60L,
                TimeUnit.SECONDS,
                new LinkedBlockingQueue<Runnable>(),
                new DaemonThreadFactory("Executor"));
        executor.allowCoreThreadTimeOut(true);
=======
>>>>>>> f05ae07e
    }

    /**
     * Future associated to the current monitor task.
     */
    private Future<?> monitorFuture;

    /**
     * Scheduler task to be executed by the Scheduler Service.
     */
    private final SchedulerTask schedulerTask = new SchedulerTask();

    /**
     * ScheduledFuture associated to the current scheduler task.
     */
    private ScheduledFuture<?> schedulerFuture;

    /*
     * ------------------------------------------
     *  PROTECTED VARIABLES
     * ------------------------------------------
     */

    /**
     * The amount by which the capacity of the monitor arrays are
     * automatically incremented when their size becomes greater than
     * their capacity.
     */
    protected final static int capacityIncrement = 16;

    /**
     * The number of valid components in the vector of observed objects.
     *
     */
    protected int elementCount = 0;

    /**
     * Monitor errors that have already been notified.
     * @deprecated equivalent to {@link #alreadyNotifieds}[0].
     */
    @Deprecated
    protected int alreadyNotified = 0;

    /**
     * <p>Selected monitor errors that have already been notified.</p>
     *
     * <p>Each element in this array corresponds to an observed object
     * in the vector.  It contains a bit mask of the flags {@link
     * #OBSERVED_OBJECT_ERROR_NOTIFIED} etc, indicating whether the
     * corresponding notification has already been sent for the MBean
     * being monitored.</p>
     *
     */
    protected int alreadyNotifieds[] = new int[capacityIncrement];

    /**
     * Reference to the MBean server.  This reference is null when the
     * monitor MBean is not registered in an MBean server.  This
     * reference is initialized before the monitor MBean is registered
     * in the MBean server.
     * @see #preRegister(MBeanServer server, ObjectName name)
     */
    protected MBeanServer server;

    // Flags defining possible monitor errors.
    //

    /**
     * This flag is used to reset the {@link #alreadyNotifieds
     * alreadyNotifieds} monitor attribute.
     */
    protected static final int RESET_FLAGS_ALREADY_NOTIFIED             = 0;

    /**
     * Flag denoting that a notification has occurred after changing
     * the observed object.  This flag is used to check that the new
     * observed object is registered in the MBean server at the time
     * of the first notification.
     */
    protected static final int OBSERVED_OBJECT_ERROR_NOTIFIED           = 1;

    /**
     * Flag denoting that a notification has occurred after changing
     * the observed attribute.  This flag is used to check that the
     * new observed attribute belongs to the observed object at the
     * time of the first notification.
     */
    protected static final int OBSERVED_ATTRIBUTE_ERROR_NOTIFIED        = 2;

    /**
     * Flag denoting that a notification has occurred after changing
     * the observed object or the observed attribute.  This flag is
     * used to check that the observed attribute type is correct
     * (depending on the monitor in use) at the time of the first
     * notification.
     */
    protected static final int OBSERVED_ATTRIBUTE_TYPE_ERROR_NOTIFIED   = 4;

    /**
     * Flag denoting that a notification has occurred after changing
     * the observed object or the observed attribute.  This flag is
     * used to notify any exception (except the cases described above)
     * when trying to get the value of the observed attribute at the
     * time of the first notification.
     */
    protected static final int RUNTIME_ERROR_NOTIFIED                   = 8;

    /**
     * This field is retained for compatibility but should not be referenced.
     *
     * @deprecated No replacement.
     */
    @Deprecated
    protected String dbgTag = Monitor.class.getName();

    /*
     * ------------------------------------------
     *  PACKAGE VARIABLES
     * ------------------------------------------
     */

    /**
     * List of ObservedObjects to which the attribute to observe belongs.
     */
    final List<ObservedObject> observedObjects =
        new CopyOnWriteArrayList<ObservedObject>();

    /**
     * Flag denoting that a notification has occurred after changing
     * the threshold. This flag is used to notify any exception
     * related to invalid thresholds settings.
     */
    static final int THRESHOLD_ERROR_NOTIFIED                           = 16;

    /**
     * Enumeration used to keep trace of the derived gauge type
     * in counter and gauge monitors.
     */
    enum NumericalType { BYTE, SHORT, INTEGER, LONG, FLOAT, DOUBLE };

    /**
     * Constant used to initialize all the numeric values.
     */
    static final Integer INTEGER_ZERO = 0;


    /*
     * ------------------------------------------
     *  PUBLIC METHODS
     * ------------------------------------------
     */

    /**
     * Allows the monitor MBean to perform any operations it needs
     * before being registered in the MBean server.
     * <P>
     * Initializes the reference to the MBean server.
     *
     * @param server The MBean server in which the monitor MBean will
     * be registered.
     * @param name The object name of the monitor MBean.
     *
     * @return The name of the monitor MBean registered.
     *
     * @exception Exception
     */
    public ObjectName preRegister(MBeanServer server, ObjectName name)
        throws Exception {

        MONITOR_LOGGER.logp(Level.FINER, Monitor.class.getName(),
                "preRegister(MBeanServer, ObjectName)",
                "initialize the reference on the MBean server");

        this.server = server;
        return name;
    }

    /**
     * Allows the monitor MBean to perform any operations needed after
     * having been registered in the MBean server or after the
     * registration has failed.
     * <P>
     * Not used in this context.
     */
    public void postRegister(Boolean registrationDone) {
    }

    /**
     * Allows the monitor MBean to perform any operations it needs
     * before being unregistered by the MBean server.
     * <P>
     * Stops the monitor.
     *
     * @exception Exception
     */
    public void preDeregister() throws Exception {

        MONITOR_LOGGER.logp(Level.FINER, Monitor.class.getName(),
                "preDeregister()", "stop the monitor");

        // Stop the Monitor.
        //
        stop();
    }

    /**
     * Allows the monitor MBean to perform any operations needed after
     * having been unregistered by the MBean server.
     * <P>
     * Not used in this context.
     */
    public void postDeregister() {
    }

    /**
     * Starts the monitor.
     */
    public abstract void start();

    /**
     * Stops the monitor.
     */
    public abstract void stop();

    // GETTERS AND SETTERS
    //--------------------

    /**
     * Returns the object name of the first object in the set of observed
     * MBeans, or <code>null</code> if there is no such object.
     *
     * @return The object being observed.
     *
     * @see #setObservedObject(ObjectName)
     *
     * @deprecated As of JMX 1.2, replaced by {@link #getObservedObjects}
     */
    @Deprecated
    public synchronized ObjectName getObservedObject() {
        if (observedObjects.isEmpty()) {
            return null;
        } else {
            return observedObjects.get(0).getObservedObject();
        }
    }

    /**
     * Removes all objects from the set of observed objects, and then adds the
     * specified object.
     *
     * @param object The object to observe.
     * @exception IllegalArgumentException The specified
     * object is null.
     *
     * @see #getObservedObject()
     *
     * @deprecated As of JMX 1.2, replaced by {@link #addObservedObject}
     */
    @Deprecated
    public synchronized void setObservedObject(ObjectName object)
        throws IllegalArgumentException {
        if (object == null)
            throw new IllegalArgumentException("Null observed object");
        if (observedObjects.size() == 1 && containsObservedObject(object))
            return;
        observedObjects.clear();
        addObservedObject(object);
    }

    /**
     * Adds the specified object in the set of observed MBeans, if this object
     * is not already present.
     *
     * @param object The object to observe.
     * @exception IllegalArgumentException The specified object is null.
     *
     */
    public synchronized void addObservedObject(ObjectName object)
        throws IllegalArgumentException {

        if (object == null) {
            throw new IllegalArgumentException("Null observed object");
        }

        // Check that the specified object is not already contained.
        //
        if (containsObservedObject(object))
            return;

        // Add the specified object in the list.
        //
        ObservedObject o = createObservedObject(object);
        o.setAlreadyNotified(RESET_FLAGS_ALREADY_NOTIFIED);
        o.setDerivedGauge(INTEGER_ZERO);
        o.setDerivedGaugeTimeStamp(System.currentTimeMillis());
        observedObjects.add(o);

        // Update legacy protected stuff.
        //
        createAlreadyNotified();
    }

    /**
     * Removes the specified object from the set of observed MBeans.
     *
     * @param object The object to remove.
     *
     */
    public synchronized void removeObservedObject(ObjectName object) {
        // Check for null object.
        //
        if (object == null)
            return;

        final ObservedObject o = getObservedObject(object);
        if (o != null) {
            // Remove the specified object from the list.
            //
            observedObjects.remove(o);
            // Update legacy protected stuff.
            //
            createAlreadyNotified();
        }
    }

    /**
     * Tests whether the specified object is in the set of observed MBeans.
     *
     * @param object The object to check.
     * @return <CODE>true</CODE> if the specified object is present,
     * <CODE>false</CODE> otherwise.
     *
     */
    public synchronized boolean containsObservedObject(ObjectName object) {
        return getObservedObject(object) != null;
    }

    /**
     * Returns an array containing the objects being observed.
     *
     * @return The objects being observed.
     *
     */
    public synchronized ObjectName[] getObservedObjects() {
        ObjectName[] names = new ObjectName[observedObjects.size()];
        for (int i = 0; i < names.length; i++)
            names[i] = observedObjects.get(i).getObservedObject();
        return names;
    }

    /**
     * Gets the attribute being observed.
     * <BR>The observed attribute is not initialized by default (set to null).
     *
     * @return The attribute being observed.
     *
     * @see #setObservedAttribute
     */
    public synchronized String getObservedAttribute() {
        return observedAttribute;
    }

    /**
     * Sets the attribute to observe.
     * <BR>The observed attribute is not initialized by default (set to null).
     *
     * @param attribute The attribute to observe.
     * @exception IllegalArgumentException The specified
     * attribute is null.
     *
     * @see #getObservedAttribute
     */
    public void setObservedAttribute(String attribute)
        throws IllegalArgumentException {

        if (attribute == null) {
            throw new IllegalArgumentException("Null observed attribute");
        }

        // Update alreadyNotified array.
        //
        synchronized (this) {
            if (observedAttribute != null &&
                observedAttribute.equals(attribute))
                return;
            observedAttribute = attribute;

            // Reset the complex type attribute information
            // such that it is recalculated again.
            //
            cleanupIsComplexTypeAttribute();

            int index = 0;
            for (ObservedObject o : observedObjects) {
                resetAlreadyNotified(o, index++,
                                     OBSERVED_ATTRIBUTE_ERROR_NOTIFIED |
                                     OBSERVED_ATTRIBUTE_TYPE_ERROR_NOTIFIED);
            }
        }
    }

    /**
     * Gets the granularity period (in milliseconds).
     * <BR>The default value of the granularity period is 10 seconds.
     *
     * @return The granularity period value.
     *
     * @see #setGranularityPeriod
     */
    public synchronized long getGranularityPeriod() {
        return granularityPeriod;
    }

    /**
     * Sets the granularity period (in milliseconds).
     * <BR>The default value of the granularity period is 10 seconds.
     *
     * @param period The granularity period value.
     * @exception IllegalArgumentException The granularity
     * period is less than or equal to zero.
     *
     * @see #getGranularityPeriod
     */
    public synchronized void setGranularityPeriod(long period)
        throws IllegalArgumentException {

        if (period <= 0) {
            throw new IllegalArgumentException("Nonpositive granularity " +
                                               "period");
        }

        if (granularityPeriod == period)
            return;
        granularityPeriod = period;

        // Reschedule the scheduler task if the monitor is active.
        //
        if (isActive()) {
            cleanupFutures();
            schedulerFuture = scheduler.schedule(schedulerTask,
                                                 period,
                                                 TimeUnit.MILLISECONDS);
        }
    }

    /**
     * Tests whether the monitor MBean is active.  A monitor MBean is
     * marked active when the {@link #start start} method is called.
     * It becomes inactive when the {@link #stop stop} method is
     * called.
     *
     * @return <CODE>true</CODE> if the monitor MBean is active,
     * <CODE>false</CODE> otherwise.
     */
    /* This method must be synchronized so that the monitoring thread will
       correctly see modifications to the isActive variable. See the MonitorTask
       action executed by the Scheduled Executor Service. */
    public synchronized boolean isActive() {
        return isActive;
    }

    /*
     * ------------------------------------------
     *  PACKAGE METHODS
     * ------------------------------------------
     */

    /**
     * Starts the monitor.
     */
    void doStart() {
            MONITOR_LOGGER.logp(Level.FINER, Monitor.class.getName(),
                "doStart()", "start the monitor");

        synchronized (this) {
            if (isActive()) {
                MONITOR_LOGGER.logp(Level.FINER, Monitor.class.getName(),
                        "doStart()", "the monitor is already active");
                return;
            }

            isActive = true;

            // Reset the complex type attribute information
            // such that it is recalculated again.
            //
            cleanupIsComplexTypeAttribute();

            // Cache the AccessControlContext of the Monitor.start() caller.
            // The monitor tasks will be executed within this context.
            //
            acc = AccessController.getContext();

            // Start the scheduler.
            //
            cleanupFutures();
            schedulerTask.setMonitorTask(new MonitorTask());
            schedulerFuture = scheduler.schedule(schedulerTask,
                                                 getGranularityPeriod(),
                                                 TimeUnit.MILLISECONDS);
        }
    }

    /**
     * Stops the monitor.
     */
    void doStop() {
        MONITOR_LOGGER.logp(Level.FINER, Monitor.class.getName(),
                "doStop()", "stop the monitor");

        synchronized (this) {
            if (!isActive()) {
                MONITOR_LOGGER.logp(Level.FINER, Monitor.class.getName(),
                        "doStop()", "the monitor is not active");
                return;
            }

            isActive = false;

            // Cancel the scheduler task associated with the
            // scheduler and its associated monitor task.
            //
            cleanupFutures();

            // Reset the AccessControlContext.
            //
            acc = noPermissionsACC;

            // Reset the complex type attribute information
            // such that it is recalculated again.
            //
            cleanupIsComplexTypeAttribute();
        }
    }

    /**
     * Gets the derived gauge of the specified object, if this object is
     * contained in the set of observed MBeans, or <code>null</code> otherwise.
     *
     * @param object the name of the object whose derived gauge is to
     * be returned.
     *
     * @return The derived gauge of the specified object.
     *
     * @since 1.6
     */
    synchronized Object getDerivedGauge(ObjectName object) {
        final ObservedObject o = getObservedObject(object);
        return o == null ? null : o.getDerivedGauge();
    }

    /**
     * Gets the derived gauge timestamp of the specified object, if
     * this object is contained in the set of observed MBeans, or
     * <code>0</code> otherwise.
     *
     * @param object the name of the object whose derived gauge
     * timestamp is to be returned.
     *
     * @return The derived gauge timestamp of the specified object.
     *
     */
    synchronized long getDerivedGaugeTimeStamp(ObjectName object) {
        final ObservedObject o = getObservedObject(object);
        return o == null ? 0 : o.getDerivedGaugeTimeStamp();
    }

    Object getAttribute(MBeanServerConnection mbsc,
                        ObjectName object,
                        String attribute)
        throws AttributeNotFoundException,
               InstanceNotFoundException,
               MBeanException,
               ReflectionException,
               IOException {
        // Check for "ObservedAttribute" replacement.
        // This could happen if a thread A called setObservedAttribute()
        // while other thread B was in the middle of the monitor() method
        // and received the old observed attribute value.
        //
        final boolean lookupMBeanInfo;
        synchronized (this) {
            if (!isActive())
                throw new IllegalArgumentException(
                    "The monitor has been stopped");
            if (!attribute.equals(getObservedAttribute()))
                throw new IllegalArgumentException(
                    "The observed attribute has been changed");
            lookupMBeanInfo =
                (firstAttribute == null && attribute.indexOf('.') != -1);
        }

        // Look up MBeanInfo if needed
        //
        final MBeanInfo mbi;
        if (lookupMBeanInfo) {
            try {
                mbi = mbsc.getMBeanInfo(object);
            } catch (IntrospectionException e) {
                throw new IllegalArgumentException(e);
            }
        } else {
            mbi = null;
        }

        // Check for complex type attribute
        //
        final String fa;
        synchronized (this) {
            if (!isActive())
                throw new IllegalArgumentException(
                    "The monitor has been stopped");
            if (!attribute.equals(getObservedAttribute()))
                throw new IllegalArgumentException(
                    "The observed attribute has been changed");
            if (firstAttribute == null) {
                if (attribute.indexOf('.') != -1) {
                    MBeanAttributeInfo mbaiArray[] = mbi.getAttributes();
                    for (MBeanAttributeInfo mbai : mbaiArray) {
                        if (attribute.equals(mbai.getName())) {
                            firstAttribute = attribute;
                            break;
                        }
                    }
                    if (firstAttribute == null) {
                        String tokens[] = attribute.split("\\.", -1);
                        firstAttribute = tokens[0];
                        for (int i = 1; i < tokens.length; i++)
                            remainingAttributes.add(tokens[i]);
                        isComplexTypeAttribute = true;
                    }
                } else {
                    firstAttribute = attribute;
                }
            }
            fa = firstAttribute;
        }
        return mbsc.getAttribute(object, fa);
    }

    Comparable<?> getComparableFromAttribute(ObjectName object,
                                             String attribute,
                                             Object value)
        throws AttributeNotFoundException {
        if (isComplexTypeAttribute) {
            Object v = value;
            for (String attr : remainingAttributes)
                v = Introspector.elementFromComplex(v, attr);
            return (Comparable<?>) v;
        } else {
            return (Comparable<?>) value;
        }
    }

    boolean isComparableTypeValid(ObjectName object,
                                  String attribute,
                                  Comparable<?> value) {
        return true;
    }

    String buildErrorNotification(ObjectName object,
                                  String attribute,
                                  Comparable<?> value) {
        return null;
    }

    void onErrorNotification(MonitorNotification notification) {
    }

    Comparable<?> getDerivedGaugeFromComparable(ObjectName object,
                                                String attribute,
                                                Comparable<?> value) {
        return (Comparable<?>) value;
    }

    MonitorNotification buildAlarmNotification(ObjectName object,
                                               String attribute,
                                               Comparable<?> value){
        return null;
    }

    boolean isThresholdTypeValid(ObjectName object,
                                 String attribute,
                                 Comparable<?> value) {
        return true;
    }

    static Class<? extends Number> classForType(NumericalType type) {
        switch (type) {
            case BYTE:
                return Byte.class;
            case SHORT:
                return Short.class;
            case INTEGER:
                return Integer.class;
            case LONG:
                return Long.class;
            case FLOAT:
                return Float.class;
            case DOUBLE:
                return Double.class;
            default:
                throw new IllegalArgumentException(
                    "Unsupported numerical type");
        }
    }

    static boolean isValidForType(Object value, Class<? extends Number> c) {
        return ((value == INTEGER_ZERO) || c.isInstance(value));
    }

    /**
     * Get the specified {@code ObservedObject} if this object is
     * contained in the set of observed MBeans, or {@code null}
     * otherwise.
     *
     * @param object the name of the {@code ObservedObject} to retrieve.
     *
     * @return The {@code ObservedObject} associated to the supplied
     * {@code ObjectName}.
     *
     * @since 1.6
     */
    synchronized ObservedObject getObservedObject(ObjectName object) {
        for (ObservedObject o : observedObjects)
            if (o.getObservedObject().equals(object))
                return o;
        return null;
    }

    /**
     * Factory method for ObservedObject creation.
     *
     * @since 1.6
     */
    ObservedObject createObservedObject(ObjectName object) {
        return new ObservedObject(object);
    }

    /**
     * Create the {@link #alreadyNotified} array from
     * the {@code ObservedObject} array list.
     */
    synchronized void createAlreadyNotified() {
        // Update elementCount.
        //
        elementCount = observedObjects.size();

        // Update arrays.
        //
        alreadyNotifieds = new int[elementCount];
        for (int i = 0; i < elementCount; i++) {
            alreadyNotifieds[i] = observedObjects.get(i).getAlreadyNotified();
        }
        updateDeprecatedAlreadyNotified();
    }

    /**
     * Update the deprecated {@link #alreadyNotified} field.
     */
    synchronized void updateDeprecatedAlreadyNotified() {
        if (elementCount > 0)
            alreadyNotified = alreadyNotifieds[0];
        else
            alreadyNotified = 0;
    }

    /**
     * Update the {@link #alreadyNotifieds} array element at the given index
     * with the already notified flag in the given {@code ObservedObject}.
     * Ensure the deprecated {@link #alreadyNotified} field is updated
     * if appropriate.
     */
    synchronized void updateAlreadyNotified(ObservedObject o, int index) {
        alreadyNotifieds[index] = o.getAlreadyNotified();
        if (index == 0)
            updateDeprecatedAlreadyNotified();
    }

    /**
     * Check if the given bits in the given element of {@link #alreadyNotifieds}
     * are set.
     */
    synchronized boolean isAlreadyNotified(ObservedObject o, int mask) {
        return ((o.getAlreadyNotified() & mask) != 0);
    }

    /**
     * Set the given bits in the given element of {@link #alreadyNotifieds}.
     * Ensure the deprecated {@link #alreadyNotified} field is updated
     * if appropriate.
     */
    synchronized void setAlreadyNotified(ObservedObject o, int index,
                                         int mask, int an[]) {
        final int i = computeAlreadyNotifiedIndex(o, index, an);
        if (i == -1)
            return;
        o.setAlreadyNotified(o.getAlreadyNotified() | mask);
        updateAlreadyNotified(o, i);
    }

    /**
     * Reset the given bits in the given element of {@link #alreadyNotifieds}.
     * Ensure the deprecated {@link #alreadyNotified} field is updated
     * if appropriate.
     */
    synchronized void resetAlreadyNotified(ObservedObject o,
                                           int index, int mask) {
        o.setAlreadyNotified(o.getAlreadyNotified() & ~mask);
        updateAlreadyNotified(o, index);
    }

    /**
     * Reset all bits in the given element of {@link #alreadyNotifieds}.
     * Ensure the deprecated {@link #alreadyNotified} field is updated
     * if appropriate.
     */
    synchronized void resetAllAlreadyNotified(ObservedObject o,
                                              int index, int an[]) {
        final int i = computeAlreadyNotifiedIndex(o, index, an);
        if (i == -1)
            return;
        o.setAlreadyNotified(RESET_FLAGS_ALREADY_NOTIFIED);
        updateAlreadyNotified(o, index);
    }

    /**
     * Check if the {@link #alreadyNotifieds} array has been modified.
     * If true recompute the index for the given observed object.
     */
    synchronized int computeAlreadyNotifiedIndex(ObservedObject o,
                                                 int index, int an[]) {
        if (an == alreadyNotifieds) {
            return index;
        } else {
            return observedObjects.indexOf(o);
        }
    }

    /*
     * ------------------------------------------
     *  PRIVATE METHODS
     * ------------------------------------------
     */

    /**
     * This method is used by the monitor MBean to create and send a
     * monitor notification to all the listeners registered for this
     * kind of notification.
     *
     * @param type The notification type.
     * @param timeStamp The notification emission date.
     * @param msg The notification message.
     * @param derGauge The derived gauge.
     * @param trigger The threshold/string (depending on the monitor
     * type) that triggered off the notification.
     * @param object The ObjectName of the observed object that triggered
     * off the notification.
     * @param onError Flag indicating if this monitor notification is
     * an error notification or an alarm notification.
     */
    private void sendNotification(String type, long timeStamp, String msg,
                                  Object derGauge, Object trigger,
                                  ObjectName object, boolean onError) {
        if (!isActive())
            return;

        if (MONITOR_LOGGER.isLoggable(Level.FINER)) {
            MONITOR_LOGGER.logp(Level.FINER, Monitor.class.getName(),
                    "sendNotification", "send notification: " +
                    "\n\tNotification observed object = " + object +
                    "\n\tNotification observed attribute = " + observedAttribute +
                    "\n\tNotification derived gauge = " + derGauge);
        }

        long seqno = sequenceNumber.getAndIncrement();

        MonitorNotification mn =
            new MonitorNotification(type,
                                    this,
                                    seqno,
                                    timeStamp,
                                    msg,
                                    object,
                                    observedAttribute,
                                    derGauge,
                                    trigger);
        if (onError)
            onErrorNotification(mn);
        sendNotification(mn);
    }

    /**
     * This method is called by the monitor each time
     * the granularity period has been exceeded.
     * @param o The observed object.
     */
    private void monitor(ObservedObject o, int index, int an[]) {

        String attribute;
        String notifType = null;
        String msg = null;
        Object derGauge = null;
        Object trigger = null;
        ObjectName object;
        Comparable<?> value = null;
        MonitorNotification alarm = null;

        if (!isActive())
            return;

        // Check that neither the observed object nor the
        // observed attribute are null.  If the observed
        // object or observed attribute is null, this means
        // that the monitor started before a complete
        // initialization and nothing is done.
        //
        synchronized (this) {
            object = o.getObservedObject();
            attribute = getObservedAttribute();
            if (object == null || attribute == null) {
                return;
            }
        }

        // Check that the observed object is registered in the
        // MBean server and that the observed attribute
        // belongs to the observed object.
        //
        Object attributeValue = null;
        try {
            attributeValue = getAttribute(server, object, attribute);
            if (attributeValue == null)
                if (isAlreadyNotified(
                        o, OBSERVED_ATTRIBUTE_TYPE_ERROR_NOTIFIED))
                    return;
                else {
                    notifType = OBSERVED_ATTRIBUTE_TYPE_ERROR;
                    setAlreadyNotified(
                        o, index, OBSERVED_ATTRIBUTE_TYPE_ERROR_NOTIFIED, an);
                    msg = "The observed attribute value is null.";
                    MONITOR_LOGGER.logp(Level.FINEST, Monitor.class.getName(),
                            "monitor", msg);
                }
        } catch (NullPointerException np_ex) {
            if (isAlreadyNotified(o, RUNTIME_ERROR_NOTIFIED))
                return;
            else {
                notifType = RUNTIME_ERROR;
                setAlreadyNotified(o, index, RUNTIME_ERROR_NOTIFIED, an);
                msg =
                    "The monitor must be registered in the MBean " +
                    "server or an MBeanServerConnection must be " +
                    "explicitly supplied.";
                MONITOR_LOGGER.logp(Level.FINEST, Monitor.class.getName(),
                        "monitor", msg);
                MONITOR_LOGGER.logp(Level.FINEST, Monitor.class.getName(),
                        "monitor", np_ex.toString());
            }
        } catch (InstanceNotFoundException inf_ex) {
            if (isAlreadyNotified(o, OBSERVED_OBJECT_ERROR_NOTIFIED))
                return;
            else {
                notifType = OBSERVED_OBJECT_ERROR;
                setAlreadyNotified(
                    o, index, OBSERVED_OBJECT_ERROR_NOTIFIED, an);
                msg =
                    "The observed object must be accessible in " +
                    "the MBeanServerConnection.";
                MONITOR_LOGGER.logp(Level.FINEST, Monitor.class.getName(),
                        "monitor", msg);
                MONITOR_LOGGER.logp(Level.FINEST, Monitor.class.getName(),
                        "monitor", inf_ex.toString());
            }
        } catch (AttributeNotFoundException anf_ex) {
            if (isAlreadyNotified(o, OBSERVED_ATTRIBUTE_ERROR_NOTIFIED))
                return;
            else {
                notifType = OBSERVED_ATTRIBUTE_ERROR;
                setAlreadyNotified(
                    o, index, OBSERVED_ATTRIBUTE_ERROR_NOTIFIED, an);
                msg =
                    "The observed attribute must be accessible in " +
                    "the observed object.";
                MONITOR_LOGGER.logp(Level.FINEST, Monitor.class.getName(),
                        "monitor", msg);
                MONITOR_LOGGER.logp(Level.FINEST, Monitor.class.getName(),
                        "monitor", anf_ex.toString());
            }
        } catch (MBeanException mb_ex) {
            if (isAlreadyNotified(o, RUNTIME_ERROR_NOTIFIED))
                return;
            else {
                notifType = RUNTIME_ERROR;
                setAlreadyNotified(o, index, RUNTIME_ERROR_NOTIFIED, an);
                msg = mb_ex.getMessage() == null ? "" : mb_ex.getMessage();
                MONITOR_LOGGER.logp(Level.FINEST, Monitor.class.getName(),
                        "monitor", msg);
                MONITOR_LOGGER.logp(Level.FINEST, Monitor.class.getName(),
                        "monitor", mb_ex.toString());
            }
        } catch (ReflectionException ref_ex) {
            if (isAlreadyNotified(o, RUNTIME_ERROR_NOTIFIED)) {
                return;
            } else {
                notifType = RUNTIME_ERROR;
                setAlreadyNotified(o, index, RUNTIME_ERROR_NOTIFIED, an);
                msg = ref_ex.getMessage() == null ? "" : ref_ex.getMessage();
                MONITOR_LOGGER.logp(Level.FINEST, Monitor.class.getName(),
                        "monitor", msg);
                MONITOR_LOGGER.logp(Level.FINEST, Monitor.class.getName(),
                        "monitor", ref_ex.toString());
            }
        } catch (IOException io_ex) {
            if (isAlreadyNotified(o, RUNTIME_ERROR_NOTIFIED))
                return;
            else {
                notifType = RUNTIME_ERROR;
                setAlreadyNotified(o, index, RUNTIME_ERROR_NOTIFIED, an);
                msg = io_ex.getMessage() == null ? "" : io_ex.getMessage();
                MONITOR_LOGGER.logp(Level.FINEST, Monitor.class.getName(),
                        "monitor", msg);
                MONITOR_LOGGER.logp(Level.FINEST, Monitor.class.getName(),
                        "monitor", io_ex.toString());
            }
        } catch (RuntimeException rt_ex) {
            if (isAlreadyNotified(o, RUNTIME_ERROR_NOTIFIED))
                return;
            else {
                notifType = RUNTIME_ERROR;
                setAlreadyNotified(o, index, RUNTIME_ERROR_NOTIFIED, an);
                msg = rt_ex.getMessage() == null ? "" : rt_ex.getMessage();
                MONITOR_LOGGER.logp(Level.FINEST, Monitor.class.getName(),
                        "monitor", msg);
                MONITOR_LOGGER.logp(Level.FINEST, Monitor.class.getName(),
                        "monitor", rt_ex.toString());
            }
        }

        synchronized (this) {

            // Check if the monitor has been stopped.
            //
            if (!isActive())
                return;

            // Check if the observed attribute has been changed.
            //
            // Avoid race condition where mbs.getAttribute() succeeded but
            // another thread replaced the observed attribute meanwhile.
            //
            // Avoid setting computed derived gauge on erroneous attribute.
            //
            if (!attribute.equals(getObservedAttribute()))
                return;

            // Derive a Comparable object from the ObservedAttribute value
            // if the type of the ObservedAttribute value is a complex type.
            //
            if (msg == null) {
                try {
                    value = getComparableFromAttribute(object,
                                                       attribute,
                                                       attributeValue);
                } catch (ClassCastException e) {
                    if (isAlreadyNotified(
                            o, OBSERVED_ATTRIBUTE_TYPE_ERROR_NOTIFIED))
                        return;
                    else {
                        notifType = OBSERVED_ATTRIBUTE_TYPE_ERROR;
                        setAlreadyNotified(o, index,
                            OBSERVED_ATTRIBUTE_TYPE_ERROR_NOTIFIED, an);
                        msg =
                            "The observed attribute value does not " +
                            "implement the Comparable interface.";
                        MONITOR_LOGGER.logp(Level.FINEST,
                                Monitor.class.getName(), "monitor", msg);
                        MONITOR_LOGGER.logp(Level.FINEST,
                                Monitor.class.getName(), "monitor", e.toString());
                    }
                } catch (AttributeNotFoundException e) {
                    if (isAlreadyNotified(o, OBSERVED_ATTRIBUTE_ERROR_NOTIFIED))
                        return;
                    else {
                        notifType = OBSERVED_ATTRIBUTE_ERROR;
                        setAlreadyNotified(
                            o, index, OBSERVED_ATTRIBUTE_ERROR_NOTIFIED, an);
                        msg =
                            "The observed attribute must be accessible in " +
                            "the observed object.";
                        MONITOR_LOGGER.logp(Level.FINEST,
                                Monitor.class.getName(), "monitor", msg);
                        MONITOR_LOGGER.logp(Level.FINEST,
                                Monitor.class.getName(), "monitor", e.toString());
                    }
                } catch (RuntimeException e) {
                    if (isAlreadyNotified(o, RUNTIME_ERROR_NOTIFIED))
                        return;
                    else {
                        notifType = RUNTIME_ERROR;
                        setAlreadyNotified(o, index,
                            RUNTIME_ERROR_NOTIFIED, an);
                        msg = e.getMessage() == null ? "" : e.getMessage();
                        MONITOR_LOGGER.logp(Level.FINEST,
                                Monitor.class.getName(), "monitor", msg);
                        MONITOR_LOGGER.logp(Level.FINEST,
                                Monitor.class.getName(), "monitor", e.toString());
                    }
                }
            }

            // Check that the observed attribute type is supported by this
            // monitor.
            //
            if (msg == null) {
                if (!isComparableTypeValid(object, attribute, value)) {
                    if (isAlreadyNotified(
                            o, OBSERVED_ATTRIBUTE_TYPE_ERROR_NOTIFIED))
                        return;
                    else {
                        notifType = OBSERVED_ATTRIBUTE_TYPE_ERROR;
                        setAlreadyNotified(o, index,
                            OBSERVED_ATTRIBUTE_TYPE_ERROR_NOTIFIED, an);
                        msg = "The observed attribute type is not valid.";
                        MONITOR_LOGGER.logp(Level.FINEST,
                                Monitor.class.getName(), "monitor", msg);
                    }
                }
            }

            // Check that threshold type is supported by this monitor.
            //
            if (msg == null) {
                if (!isThresholdTypeValid(object, attribute, value)) {
                    if (isAlreadyNotified(o, THRESHOLD_ERROR_NOTIFIED))
                        return;
                    else {
                        notifType = THRESHOLD_ERROR;
                        setAlreadyNotified(o, index,
                            THRESHOLD_ERROR_NOTIFIED, an);
                        msg = "The threshold type is not valid.";
                        MONITOR_LOGGER.logp(Level.FINEST,
                                Monitor.class.getName(), "monitor", msg);
                    }
                }
            }

            // Let someone subclassing the monitor to perform additional
            // monitor consistency checks and report errors if necessary.
            //
            if (msg == null) {
                msg = buildErrorNotification(object, attribute, value);
                if (msg != null) {
                    if (isAlreadyNotified(o, RUNTIME_ERROR_NOTIFIED))
                        return;
                    else {
                        notifType = RUNTIME_ERROR;
                        setAlreadyNotified(o, index,
                            RUNTIME_ERROR_NOTIFIED, an);
                        MONITOR_LOGGER.logp(Level.FINEST,
                                Monitor.class.getName(), "monitor", msg);
                    }
                }
            }

            // If no errors were found then clear all error flags and
            // let the monitor decide if a notification must be sent.
            //
            if (msg == null) {
                // Clear all already notified flags.
                //
                resetAllAlreadyNotified(o, index, an);

                // Get derived gauge from comparable value.
                //
                derGauge = getDerivedGaugeFromComparable(object,
                                                         attribute,
                                                         value);

                o.setDerivedGauge(derGauge);
                o.setDerivedGaugeTimeStamp(System.currentTimeMillis());

                // Check if an alarm must be fired.
                //
                alarm = buildAlarmNotification(object,
                                               attribute,
                                               (Comparable<?>) derGauge);
            }

        }

        // Notify monitor errors
        //
        if (msg != null)
            sendNotification(notifType,
                             System.currentTimeMillis(),
                             msg,
                             derGauge,
                             trigger,
                             object,
                             true);

        // Notify monitor alarms
        //
        if (alarm != null && alarm.getType() != null)
            sendNotification(alarm.getType(),
                             System.currentTimeMillis(),
                             alarm.getMessage(),
                             derGauge,
                             alarm.getTrigger(),
                             object,
                             false);
    }

    /**
     * Cleanup the scheduler and monitor tasks futures.
     */
    private synchronized void cleanupFutures() {
        if (schedulerFuture != null) {
            schedulerFuture.cancel(false);
            schedulerFuture = null;
        }
        if (monitorFuture != null) {
            monitorFuture.cancel(false);
            monitorFuture = null;
        }
    }

    /**
     * Cleanup the "is complex type attribute" info.
     */
    private synchronized void cleanupIsComplexTypeAttribute() {
        firstAttribute = null;
        remainingAttributes.clear();
        isComplexTypeAttribute = false;
    }

    /**
     * SchedulerTask nested class: This class implements the Runnable interface.
     *
     * The SchedulerTask is executed periodically with a given fixed delay by
     * the Scheduled Executor Service.
     */
    private class SchedulerTask implements Runnable {

        private MonitorTask task;

        /*
         * ------------------------------------------
         *  CONSTRUCTORS
         * ------------------------------------------
         */

        public SchedulerTask() {
        }

        /*
         * ------------------------------------------
         *  GETTERS/SETTERS
         * ------------------------------------------
         */

        public void setMonitorTask(MonitorTask task) {
            this.task = task;
        }

        /*
         * ------------------------------------------
         *  PUBLIC METHODS
         * ------------------------------------------
         */

        public void run() {
            synchronized (Monitor.this) {
                Monitor.this.monitorFuture = task.submit();
            }
        }
    }

    /**
     * MonitorTask nested class: This class implements the Runnable interface.
     *
     * The MonitorTask is executed periodically with a given fixed delay by the
     * Scheduled Executor Service.
     */
    private class MonitorTask implements Runnable {

        private ThreadPoolExecutor executor;

        /*
         * ------------------------------------------
         *  CONSTRUCTORS
         * ------------------------------------------
         */

        public MonitorTask() {
            // Find out if there's already an existing executor for the calling
            // thread and reuse it. Otherwise, create a new one and store it in
            // the executors map. If there is a SecurityManager, the group of
            // System.getSecurityManager() is used, else the group of the thread
            // instantiating this MonitorTask, i.e. the group of the thread that
            // calls "Monitor.start()".
            SecurityManager s = System.getSecurityManager();
            ThreadGroup group = (s != null) ? s.getThreadGroup() :
                Thread.currentThread().getThreadGroup();
            synchronized (executorsLock) {
                for (ThreadPoolExecutor e : executors.keySet()) {
                    DaemonThreadFactory tf =
                            (DaemonThreadFactory) e.getThreadFactory();
                    ThreadGroup tg = tf.getThreadGroup();
                    if (tg == group) {
                        executor = e;
                        break;
                    }
                }
                if (executor == null) {
                    executor = new ThreadPoolExecutor(
                            maximumPoolSize,
                            maximumPoolSize,
                            60L,
                            TimeUnit.SECONDS,
                            new LinkedBlockingQueue<Runnable>(),
                            new DaemonThreadFactory("ThreadGroup<" +
                            group.getName() + "> Executor", group));
                    executor.allowCoreThreadTimeOut(true);
                    executors.put(executor, null);
                }
            }
        }

        /*
         * ------------------------------------------
         *  PUBLIC METHODS
         * ------------------------------------------
         */

        public Future<?> submit() {
            return executor.submit(this);
        }

        public void run() {
            final ScheduledFuture<?> sf;
            final AccessControlContext ac;
            synchronized (Monitor.this) {
                sf = Monitor.this.schedulerFuture;
                ac = Monitor.this.acc;
            }
            PrivilegedAction<Void> action = new PrivilegedAction<Void>() {
                public Void run() {
                    if (Monitor.this.isActive()) {
                        final int an[] = alreadyNotifieds;
                        int index = 0;
                        for (ObservedObject o : Monitor.this.observedObjects) {
                            if (Monitor.this.isActive()) {
                                Monitor.this.monitor(o, index++, an);
                            }
                        }
                    }
                    return null;
                }
            };
            if (ac == null) {
                throw new SecurityException("AccessControlContext cannot be null");
            }
            AccessController.doPrivileged(action, ac);
            synchronized (Monitor.this) {
                if (Monitor.this.isActive() &&
                    Monitor.this.schedulerFuture == sf) {
                    Monitor.this.monitorFuture = null;
                    Monitor.this.schedulerFuture =
                        scheduler.schedule(Monitor.this.schedulerTask,
                                           Monitor.this.getGranularityPeriod(),
                                           TimeUnit.MILLISECONDS);
                }
            }
        }
    }

    /**
     * Daemon thread factory used by the monitor executors.
     * <P>
     * This factory creates all new threads used by an Executor in
     * the same ThreadGroup. If there is a SecurityManager, it uses
     * the group of System.getSecurityManager(), else the group of
     * the thread instantiating this DaemonThreadFactory. Each new
     * thread is created as a daemon thread with priority
     * Thread.NORM_PRIORITY. New threads have names accessible via
     * Thread.getName() of "JMX Monitor <pool-name> Pool [Thread-M]",
     * where M is the sequence number of the thread created by this
     * factory.
     */
    private static class DaemonThreadFactory implements ThreadFactory {
        final ThreadGroup group;
        final AtomicInteger threadNumber = new AtomicInteger(1);
        final String namePrefix;
        static final String nameSuffix = "]";

        public DaemonThreadFactory(String poolName) {
            SecurityManager s = System.getSecurityManager();
            group = (s != null) ? s.getThreadGroup() :
                                  Thread.currentThread().getThreadGroup();
            namePrefix = "JMX Monitor " + poolName + " Pool [Thread-";
        }

        public DaemonThreadFactory(String poolName, ThreadGroup threadGroup) {
            group = threadGroup;
            namePrefix = "JMX Monitor " + poolName + " Pool [Thread-";
        }

        public ThreadGroup getThreadGroup() {
            return group;
        }

        public Thread newThread(Runnable r) {
            Thread t = new Thread(group,
                                  r,
                                  namePrefix +
                                  threadNumber.getAndIncrement() +
                                  nameSuffix,
                                  0);
            t.setDaemon(true);
            if (t.getPriority() != Thread.NORM_PRIORITY)
                t.setPriority(Thread.NORM_PRIORITY);
            return t;
        }
    }
}<|MERGE_RESOLUTION|>--- conflicted
+++ resolved
@@ -192,11 +192,7 @@
     /**
      * Maximum Pool Size
      */
-<<<<<<< HEAD
-    private static final ThreadPoolExecutor executor;
-=======
     private static final int maximumPoolSize;
->>>>>>> f05ae07e
     static {
         final String maximumPoolSizeSysProp = "jmx.x.monitor.maximum.pool.size";
         final String maximumPoolSizeStr = AccessController.doPrivileged(
@@ -226,17 +222,6 @@
                 maximumPoolSize = maximumPoolSizeTmp;
             }
         }
-<<<<<<< HEAD
-        executor = new ThreadPoolExecutor(
-                maximumPoolSize,
-                maximumPoolSize,
-                60L,
-                TimeUnit.SECONDS,
-                new LinkedBlockingQueue<Runnable>(),
-                new DaemonThreadFactory("Executor"));
-        executor.allowCoreThreadTimeOut(true);
-=======
->>>>>>> f05ae07e
     }
 
     /**
