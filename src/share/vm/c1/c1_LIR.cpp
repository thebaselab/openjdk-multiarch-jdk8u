/*
 * Copyright (c) 2000, 2014, Oracle and/or its affiliates. All rights reserved.
 * DO NOT ALTER OR REMOVE COPYRIGHT NOTICES OR THIS FILE HEADER.
 *
 * This code is free software; you can redistribute it and/or modify it
 * under the terms of the GNU General Public License version 2 only, as
 * published by the Free Software Foundation.
 *
 * This code is distributed in the hope that it will be useful, but WITHOUT
 * ANY WARRANTY; without even the implied warranty of MERCHANTABILITY or
 * FITNESS FOR A PARTICULAR PURPOSE.  See the GNU General Public License
 * version 2 for more details (a copy is included in the LICENSE file that
 * accompanied this code).
 *
 * You should have received a copy of the GNU General Public License version
 * 2 along with this work; if not, write to the Free Software Foundation,
 * Inc., 51 Franklin St, Fifth Floor, Boston, MA 02110-1301 USA.
 *
 * Please contact Oracle, 500 Oracle Parkway, Redwood Shores, CA 94065 USA
 * or visit www.oracle.com if you need additional information or have any
 * questions.
 *
 */

#include "precompiled.hpp"
#include "c1/c1_InstructionPrinter.hpp"
#include "c1/c1_LIR.hpp"
#include "c1/c1_LIRAssembler.hpp"
#include "c1/c1_ValueStack.hpp"
#include "ci/ciInstance.hpp"
#include "runtime/sharedRuntime.hpp"

Register LIR_OprDesc::as_register() const {
  return FrameMap::cpu_rnr2reg(cpu_regnr());
}

Register LIR_OprDesc::as_register_lo() const {
  return FrameMap::cpu_rnr2reg(cpu_regnrLo());
}

Register LIR_OprDesc::as_register_hi() const {
  return FrameMap::cpu_rnr2reg(cpu_regnrHi());
}

#if defined(X86)

XMMRegister LIR_OprDesc::as_xmm_float_reg() const {
  return FrameMap::nr2xmmreg(xmm_regnr());
}

XMMRegister LIR_OprDesc::as_xmm_double_reg() const {
  assert(xmm_regnrLo() == xmm_regnrHi(), "assumed in calculation");
  return FrameMap::nr2xmmreg(xmm_regnrLo());
}

#endif // X86

#if defined(SPARC) || defined(PPC)

FloatRegister LIR_OprDesc::as_float_reg() const {
  return FrameMap::nr2floatreg(fpu_regnr());
}

FloatRegister LIR_OprDesc::as_double_reg() const {
  return FrameMap::nr2floatreg(fpu_regnrHi());
}

#endif

#if defined(ARM) || defined (TARGET_ARCH_aarch64)

FloatRegister LIR_OprDesc::as_float_reg() const {
  return as_FloatRegister(fpu_regnr());
}

FloatRegister LIR_OprDesc::as_double_reg() const {
  return as_FloatRegister(fpu_regnrLo());
}

#endif


LIR_Opr LIR_OprFact::illegalOpr = LIR_OprFact::illegal();

LIR_Opr LIR_OprFact::value_type(ValueType* type) {
  ValueTag tag = type->tag();
  switch (tag) {
  case metaDataTag : {
    ClassConstant* c = type->as_ClassConstant();
    if (c != NULL && !c->value()->is_loaded()) {
      return LIR_OprFact::metadataConst(NULL);
    } else if (c != NULL) {
      return LIR_OprFact::metadataConst(c->value()->constant_encoding());
    } else {
      MethodConstant* m = type->as_MethodConstant();
      assert (m != NULL, "not a class or a method?");
      return LIR_OprFact::metadataConst(m->value()->constant_encoding());
    }
  }
  case objectTag : {
      return LIR_OprFact::oopConst(type->as_ObjectType()->encoding());
    }
  case addressTag: return LIR_OprFact::addressConst(type->as_AddressConstant()->value());
  case intTag    : return LIR_OprFact::intConst(type->as_IntConstant()->value());
  case floatTag  : return LIR_OprFact::floatConst(type->as_FloatConstant()->value());
  case longTag   : return LIR_OprFact::longConst(type->as_LongConstant()->value());
  case doubleTag : return LIR_OprFact::doubleConst(type->as_DoubleConstant()->value());
  default: ShouldNotReachHere(); return LIR_OprFact::intConst(-1);
  }
}


LIR_Opr LIR_OprFact::dummy_value_type(ValueType* type) {
  switch (type->tag()) {
    case objectTag: return LIR_OprFact::oopConst(NULL);
    case addressTag:return LIR_OprFact::addressConst(0);
    case intTag:    return LIR_OprFact::intConst(0);
    case floatTag:  return LIR_OprFact::floatConst(0.0);
    case longTag:   return LIR_OprFact::longConst(0);
    case doubleTag: return LIR_OprFact::doubleConst(0.0);
    default:        ShouldNotReachHere(); return LIR_OprFact::intConst(-1);
  }
  return illegalOpr;
}



//---------------------------------------------------


LIR_Address::Scale LIR_Address::scale(BasicType type) {
  int elem_size = type2aelembytes(type);
  switch (elem_size) {
  case 1: return LIR_Address::times_1;
  case 2: return LIR_Address::times_2;
  case 4: return LIR_Address::times_4;
  case 8: return LIR_Address::times_8;
  }
  ShouldNotReachHere();
  return LIR_Address::times_1;
}


#ifndef PRODUCT
void LIR_Address::verify() const {
#if defined(SPARC) || defined(PPC)
  assert(scale() == times_1, "Scaled addressing mode not available on SPARC/PPC and should not be used");
  assert(disp() == 0 || index()->is_illegal(), "can't have both");
#endif
#ifdef ARM
  assert(disp() == 0 || index()->is_illegal(), "can't have both");
  // Note: offsets higher than 4096 must not be rejected here. They can
  // be handled by the back-end or will be rejected if not.
#endif
#ifdef _LP64
  assert(base()->is_cpu_register(), "wrong base operand");
#ifndef TARGET_ARCH_aarch64
  assert(index()->is_illegal() || index()->is_double_cpu(), "wrong index operand");
#else
  assert(index()->is_illegal() || index()->is_double_cpu() || index()->is_single_cpu(), "wrong index operand");
#endif
  assert(base()->type() == T_OBJECT || base()->type() == T_LONG || base()->type() == T_METADATA,
         "wrong type for addresses");
#else
  assert(base()->is_single_cpu(), "wrong base operand");
  assert(index()->is_illegal() || index()->is_single_cpu(), "wrong index operand");
  assert(base()->type() == T_OBJECT || base()->type() == T_INT || base()->type() == T_METADATA,
         "wrong type for addresses");
#endif
}
#endif


//---------------------------------------------------

char LIR_OprDesc::type_char(BasicType t) {
  switch (t) {
    case T_ARRAY:
      t = T_OBJECT;
    case T_BOOLEAN:
    case T_CHAR:
    case T_FLOAT:
    case T_DOUBLE:
    case T_BYTE:
    case T_SHORT:
    case T_INT:
    case T_LONG:
    case T_OBJECT:
    case T_ADDRESS:
    case T_VOID:
      return ::type2char(t);
    case T_METADATA:
      return 'M';
    case T_ILLEGAL:
      return '?';

    default:
      ShouldNotReachHere();
      return '?';
  }
}

#ifndef PRODUCT
void LIR_OprDesc::validate_type() const {

#ifdef ASSERT
  if (!is_pointer() && !is_illegal()) {
    OprKind kindfield = kind_field(); // Factored out because of compiler bug, see 8002160
    switch (as_BasicType(type_field())) {
    case T_LONG:
      assert((kindfield == cpu_register || kindfield == stack_value) &&
             size_field() == double_size, "must match");
      break;
    case T_FLOAT:
      // FP return values can be also in CPU registers on ARM and PPC (softfp ABI)
      assert((kindfield == fpu_register || kindfield == stack_value
             ARM_ONLY(|| kindfield == cpu_register)
             PPC_ONLY(|| kindfield == cpu_register) ) &&
             size_field() == single_size, "must match");
      break;
    case T_DOUBLE:
      // FP return values can be also in CPU registers on ARM and PPC (softfp ABI)
      assert((kindfield == fpu_register || kindfield == stack_value
             ARM_ONLY(|| kindfield == cpu_register)
             PPC_ONLY(|| kindfield == cpu_register) ) &&
             size_field() == double_size, "must match");
      break;
    case T_BOOLEAN:
    case T_CHAR:
    case T_BYTE:
    case T_SHORT:
    case T_INT:
    case T_ADDRESS:
    case T_OBJECT:
    case T_METADATA:
    case T_ARRAY:
      assert((kindfield == cpu_register || kindfield == stack_value) &&
             size_field() == single_size, "must match");
      break;

    case T_ILLEGAL:
      // XXX TKR also means unknown right now
      // assert(is_illegal(), "must match");
      break;

    default:
      ShouldNotReachHere();
    }
  }
#endif

}
#endif // PRODUCT


bool LIR_OprDesc::is_oop() const {
  if (is_pointer()) {
    return pointer()->is_oop_pointer();
  } else {
    OprType t= type_field();
    assert(t != unknown_type, "not set");
    return t == object_type;
  }
}



void LIR_Op2::verify() const {
#ifdef ASSERT
  switch (code()) {
    case lir_cmove:
    case lir_xchg:
      break;

    default:
      assert(!result_opr()->is_register() || !result_opr()->is_oop_register(),
             "can't produce oops from arith");
  }

  if (TwoOperandLIRForm) {
    switch (code()) {
    case lir_add:
    case lir_sub:
    case lir_mul:
    case lir_mul_strictfp:
    case lir_div:
    case lir_div_strictfp:
    case lir_rem:
    case lir_logic_and:
    case lir_logic_or:
    case lir_logic_xor:
    case lir_shl:
    case lir_shr:
      assert(in_opr1() == result_opr(), "opr1 and result must match");
      assert(in_opr1()->is_valid() && in_opr2()->is_valid(), "must be valid");
      break;

    // special handling for lir_ushr because of write barriers
    case lir_ushr:
      assert(in_opr1() == result_opr() || in_opr2()->is_constant(), "opr1 and result must match or shift count is constant");
      assert(in_opr1()->is_valid() && in_opr2()->is_valid(), "must be valid");
      break;

    }
  }
#endif
}


LIR_OpBranch::LIR_OpBranch(LIR_Condition cond, BasicType type, BlockBegin* block)
  : LIR_Op(lir_branch, LIR_OprFact::illegalOpr, (CodeEmitInfo*)NULL)
  , _cond(cond)
  , _type(type)
  , _label(block->label())
  , _block(block)
  , _ublock(NULL)
  , _stub(NULL) {
}

LIR_OpBranch::LIR_OpBranch(LIR_Condition cond, BasicType type, CodeStub* stub) :
  LIR_Op(lir_branch, LIR_OprFact::illegalOpr, (CodeEmitInfo*)NULL)
  , _cond(cond)
  , _type(type)
  , _label(stub->entry())
  , _block(NULL)
  , _ublock(NULL)
  , _stub(stub) {
}

LIR_OpBranch::LIR_OpBranch(LIR_Condition cond, BasicType type, BlockBegin* block, BlockBegin* ublock)
  : LIR_Op(lir_cond_float_branch, LIR_OprFact::illegalOpr, (CodeEmitInfo*)NULL)
  , _cond(cond)
  , _type(type)
  , _label(block->label())
  , _block(block)
  , _ublock(ublock)
  , _stub(NULL)
{
}

void LIR_OpBranch::change_block(BlockBegin* b) {
  assert(_block != NULL, "must have old block");
  assert(_block->label() == label(), "must be equal");

  _block = b;
  _label = b->label();
}

void LIR_OpBranch::change_ublock(BlockBegin* b) {
  assert(_ublock != NULL, "must have old block");
  _ublock = b;
}

void LIR_OpBranch::negate_cond() {
  switch (_cond) {
    case lir_cond_equal:        _cond = lir_cond_notEqual;     break;
    case lir_cond_notEqual:     _cond = lir_cond_equal;        break;
    case lir_cond_less:         _cond = lir_cond_greaterEqual; break;
    case lir_cond_lessEqual:    _cond = lir_cond_greater;      break;
    case lir_cond_greaterEqual: _cond = lir_cond_less;         break;
    case lir_cond_greater:      _cond = lir_cond_lessEqual;    break;
    default: ShouldNotReachHere();
  }
}


LIR_OpTypeCheck::LIR_OpTypeCheck(LIR_Code code, LIR_Opr result, LIR_Opr object, ciKlass* klass,
                                 LIR_Opr tmp1, LIR_Opr tmp2, LIR_Opr tmp3,
                                 bool fast_check, CodeEmitInfo* info_for_exception, CodeEmitInfo* info_for_patch,
                                 CodeStub* stub)

  : LIR_Op(code, result, NULL)
  , _object(object)
  , _array(LIR_OprFact::illegalOpr)
  , _klass(klass)
  , _tmp1(tmp1)
  , _tmp2(tmp2)
  , _tmp3(tmp3)
  , _fast_check(fast_check)
  , _stub(stub)
  , _info_for_patch(info_for_patch)
  , _info_for_exception(info_for_exception)
  , _profiled_method(NULL)
  , _profiled_bci(-1)
  , _should_profile(false)
{
  if (code == lir_checkcast) {
    assert(info_for_exception != NULL, "checkcast throws exceptions");
  } else if (code == lir_instanceof) {
    assert(info_for_exception == NULL, "instanceof throws no exceptions");
  } else {
    ShouldNotReachHere();
  }
}



LIR_OpTypeCheck::LIR_OpTypeCheck(LIR_Code code, LIR_Opr object, LIR_Opr array, LIR_Opr tmp1, LIR_Opr tmp2, LIR_Opr tmp3, CodeEmitInfo* info_for_exception)
  : LIR_Op(code, LIR_OprFact::illegalOpr, NULL)
  , _object(object)
  , _array(array)
  , _klass(NULL)
  , _tmp1(tmp1)
  , _tmp2(tmp2)
  , _tmp3(tmp3)
  , _fast_check(false)
  , _stub(NULL)
  , _info_for_patch(NULL)
  , _info_for_exception(info_for_exception)
  , _profiled_method(NULL)
  , _profiled_bci(-1)
  , _should_profile(false)
{
  if (code == lir_store_check) {
    _stub = new ArrayStoreExceptionStub(object, info_for_exception);
    assert(info_for_exception != NULL, "store_check throws exceptions");
  } else {
    ShouldNotReachHere();
  }
}


LIR_OpArrayCopy::LIR_OpArrayCopy(LIR_Opr src, LIR_Opr src_pos, LIR_Opr dst, LIR_Opr dst_pos, LIR_Opr length,
                                 LIR_Opr tmp, ciArrayKlass* expected_type, int flags, CodeEmitInfo* info)
  : LIR_Op(lir_arraycopy, LIR_OprFact::illegalOpr, info)
  , _tmp(tmp)
  , _src(src)
  , _src_pos(src_pos)
  , _dst(dst)
  , _dst_pos(dst_pos)
  , _flags(flags)
  , _expected_type(expected_type)
  , _length(length) {
  _stub = new ArrayCopyStub(this);
}

LIR_OpUpdateCRC32::LIR_OpUpdateCRC32(LIR_Opr crc, LIR_Opr val, LIR_Opr res)
  : LIR_Op(lir_updatecrc32, res, NULL)
  , _crc(crc)
  , _val(val) {
}

//-------------------verify--------------------------

void LIR_Op1::verify() const {
  switch(code()) {
  case lir_move:
    assert(in_opr()->is_valid() && result_opr()->is_valid(), "must be");
    break;
  case lir_null_check:
    assert(in_opr()->is_register(), "must be");
    break;
  case lir_return:
    assert(in_opr()->is_register() || in_opr()->is_illegal(), "must be");
    break;
  }
}

void LIR_OpRTCall::verify() const {
  assert(strcmp(Runtime1::name_for_address(addr()), "<unknown function>") != 0, "unknown function");
}

//-------------------visits--------------------------

// complete rework of LIR instruction visitor.
// The virtual calls for each instruction type is replaced by a big
// switch that adds the operands for each instruction

void LIR_OpVisitState::visit(LIR_Op* op) {
  // copy information from the LIR_Op
  reset();
  set_op(op);

  switch (op->code()) {

// LIR_Op0
    case lir_word_align:               // result and info always invalid
    case lir_backwardbranch_target:    // result and info always invalid
    case lir_build_frame:              // result and info always invalid
    case lir_fpop_raw:                 // result and info always invalid
    case lir_24bit_FPU:                // result and info always invalid
    case lir_reset_FPU:                // result and info always invalid
    case lir_breakpoint:               // result and info always invalid
    case lir_membar:                   // result and info always invalid
    case lir_membar_acquire:           // result and info always invalid
    case lir_membar_release:           // result and info always invalid
    case lir_membar_loadload:          // result and info always invalid
    case lir_membar_storestore:        // result and info always invalid
    case lir_membar_loadstore:         // result and info always invalid
    case lir_membar_storeload:         // result and info always invalid
    {
      assert(op->as_Op0() != NULL, "must be");
      assert(op->_info == NULL, "info not used by this instruction");
      assert(op->_result->is_illegal(), "not used");
      break;
    }

    case lir_nop:                      // may have info, result always invalid
    case lir_std_entry:                // may have result, info always invalid
    case lir_osr_entry:                // may have result, info always invalid
    case lir_get_thread:               // may have result, info always invalid
    {
      assert(op->as_Op0() != NULL, "must be");
      if (op->_info != NULL)           do_info(op->_info);
      if (op->_result->is_valid())     do_output(op->_result);
      break;
    }


// LIR_OpLabel
    case lir_label:                    // result and info always invalid
    {
      assert(op->as_OpLabel() != NULL, "must be");
      assert(op->_info == NULL, "info not used by this instruction");
      assert(op->_result->is_illegal(), "not used");
      break;
    }


// LIR_Op1
    case lir_fxch:           // input always valid, result and info always invalid
    case lir_fld:            // input always valid, result and info always invalid
    case lir_ffree:          // input always valid, result and info always invalid
    case lir_push:           // input always valid, result and info always invalid
    case lir_pop:            // input always valid, result and info always invalid
    case lir_return:         // input always valid, result and info always invalid
    case lir_leal:           // input and result always valid, info always invalid
    case lir_neg:            // input and result always valid, info always invalid
    case lir_monaddr:        // input and result always valid, info always invalid
    case lir_null_check:     // input and info always valid, result always invalid
    case lir_move:           // input and result always valid, may have info
    case lir_pack64:         // input and result always valid
    case lir_unpack64:       // input and result always valid
    case lir_prefetchr:      // input always valid, result and info always invalid
    case lir_prefetchw:      // input always valid, result and info always invalid
    {
      assert(op->as_Op1() != NULL, "must be");
      LIR_Op1* op1 = (LIR_Op1*)op;

      if (op1->_info)                  do_info(op1->_info);
      if (op1->_opr->is_valid())       do_input(op1->_opr);
      if (op1->_result->is_valid())    do_output(op1->_result);

      break;
    }

    case lir_safepoint:
    {
      assert(op->as_Op1() != NULL, "must be");
      LIR_Op1* op1 = (LIR_Op1*)op;

      assert(op1->_info != NULL, "");  do_info(op1->_info);
      if (op1->_opr->is_valid())       do_temp(op1->_opr); // safepoints on SPARC need temporary register
      assert(op1->_result->is_illegal(), "safepoint does not produce value");

      break;
    }

// LIR_OpConvert;
    case lir_convert:        // input and result always valid, info always invalid
    {
      assert(op->as_OpConvert() != NULL, "must be");
      LIR_OpConvert* opConvert = (LIR_OpConvert*)op;

      assert(opConvert->_info == NULL, "must be");
      if (opConvert->_opr->is_valid())       do_input(opConvert->_opr);
      if (opConvert->_result->is_valid())    do_output(opConvert->_result);
#if defined(PPC) || defined(TARGET_ARCH_aarch64)
      if (opConvert->_tmp1->is_valid())      do_temp(opConvert->_tmp1);
      if (opConvert->_tmp2->is_valid())      do_temp(opConvert->_tmp2);
#endif
      do_stub(opConvert->_stub);

      break;
    }

// LIR_OpBranch;
    case lir_branch:                   // may have info, input and result register always invalid
    case lir_cond_float_branch:        // may have info, input and result register always invalid
    {
      assert(op->as_OpBranch() != NULL, "must be");
      LIR_OpBranch* opBranch = (LIR_OpBranch*)op;

      if (opBranch->_info != NULL)     do_info(opBranch->_info);
      assert(opBranch->_result->is_illegal(), "not used");
      if (opBranch->_stub != NULL)     opBranch->stub()->visit(this);

      break;
    }


// LIR_OpAllocObj
    case lir_alloc_object:
    {
      assert(op->as_OpAllocObj() != NULL, "must be");
      LIR_OpAllocObj* opAllocObj = (LIR_OpAllocObj*)op;

      if (opAllocObj->_info)                     do_info(opAllocObj->_info);
      if (opAllocObj->_opr->is_valid()) {        do_input(opAllocObj->_opr);
                                                 do_temp(opAllocObj->_opr);
                                        }
      if (opAllocObj->_tmp1->is_valid())         do_temp(opAllocObj->_tmp1);
      if (opAllocObj->_tmp2->is_valid())         do_temp(opAllocObj->_tmp2);
      if (opAllocObj->_tmp3->is_valid())         do_temp(opAllocObj->_tmp3);
      if (opAllocObj->_tmp4->is_valid())         do_temp(opAllocObj->_tmp4);
      if (opAllocObj->_result->is_valid())       do_output(opAllocObj->_result);
                                                 do_stub(opAllocObj->_stub);
      break;
    }


// LIR_OpRoundFP;
    case lir_roundfp: {
      assert(op->as_OpRoundFP() != NULL, "must be");
      LIR_OpRoundFP* opRoundFP = (LIR_OpRoundFP*)op;

      assert(op->_info == NULL, "info not used by this instruction");
      assert(opRoundFP->_tmp->is_illegal(), "not used");
      do_input(opRoundFP->_opr);
      do_output(opRoundFP->_result);

      break;
    }


// LIR_Op2
    case lir_cmp:
    case lir_cmp_l2i:
    case lir_ucmp_fd2i:
    case lir_cmp_fd2i:
    case lir_add:
    case lir_sub:
    case lir_mul:
    case lir_div:
    case lir_rem:
    case lir_sqrt:
    case lir_abs:
    case lir_logic_and:
    case lir_logic_or:
    case lir_logic_xor:
    case lir_shl:
    case lir_shr:
    case lir_ushr:
    case lir_xadd:
    case lir_xchg:
    case lir_assert:
    {
      assert(op->as_Op2() != NULL, "must be");
      LIR_Op2* op2 = (LIR_Op2*)op;
      assert(op2->_tmp2->is_illegal() && op2->_tmp3->is_illegal() &&
             op2->_tmp4->is_illegal() && op2->_tmp5->is_illegal(), "not used");

      if (op2->_info)                     do_info(op2->_info);
      if (op2->_opr1->is_valid())         do_input(op2->_opr1);
      if (op2->_opr2->is_valid())         do_input(op2->_opr2);
      if (op2->_tmp1->is_valid())         do_temp(op2->_tmp1);
      if (op2->_result->is_valid())       do_output(op2->_result);
      if (op->code() == lir_xchg || op->code() == lir_xadd) {
        // on ARM and PPC, return value is loaded first so could
        // destroy inputs. On other platforms that implement those
        // (x86, sparc), the extra constrainsts are harmless.
        if (op2->_opr1->is_valid())       do_temp(op2->_opr1);
        if (op2->_opr2->is_valid())       do_temp(op2->_opr2);
      }

      break;
    }

    // special handling for cmove: right input operand must not be equal
    // to the result operand, otherwise the backend fails
    case lir_cmove:
    {
      assert(op->as_Op2() != NULL, "must be");
      LIR_Op2* op2 = (LIR_Op2*)op;

      assert(op2->_info == NULL && op2->_tmp1->is_illegal() && op2->_tmp2->is_illegal() &&
             op2->_tmp3->is_illegal() && op2->_tmp4->is_illegal() && op2->_tmp5->is_illegal(), "not used");
      assert(op2->_opr1->is_valid() && op2->_opr2->is_valid() && op2->_result->is_valid(), "used");

      do_input(op2->_opr1);
      do_input(op2->_opr2);
      do_temp(op2->_opr2);
      do_output(op2->_result);

      break;
    }

    // vspecial handling for strict operations: register input operands
    // as temp to guarantee that they do not overlap with other
    // registers
    case lir_mul_strictfp:
    case lir_div_strictfp:
    {
      assert(op->as_Op2() != NULL, "must be");
      LIR_Op2* op2 = (LIR_Op2*)op;

      assert(op2->_info == NULL, "not used");
      assert(op2->_opr1->is_valid(), "used");
      assert(op2->_opr2->is_valid(), "used");
      assert(op2->_result->is_valid(), "used");
      assert(op2->_tmp2->is_illegal() && op2->_tmp3->is_illegal() &&
             op2->_tmp4->is_illegal() && op2->_tmp5->is_illegal(), "not used");

      do_input(op2->_opr1); do_temp(op2->_opr1);
      do_input(op2->_opr2); do_temp(op2->_opr2);
      if (op2->_tmp1->is_valid()) do_temp(op2->_tmp1);
      do_output(op2->_result);

      break;
    }

    case lir_throw: {
      assert(op->as_Op2() != NULL, "must be");
      LIR_Op2* op2 = (LIR_Op2*)op;

      if (op2->_info)                     do_info(op2->_info);
      if (op2->_opr1->is_valid())         do_temp(op2->_opr1);
      if (op2->_opr2->is_valid())         do_input(op2->_opr2); // exception object is input parameter
      assert(op2->_result->is_illegal(), "no result");
      assert(op2->_tmp2->is_illegal() && op2->_tmp3->is_illegal() &&
             op2->_tmp4->is_illegal() && op2->_tmp5->is_illegal(), "not used");

      break;
    }

    case lir_unwind: {
      assert(op->as_Op1() != NULL, "must be");
      LIR_Op1* op1 = (LIR_Op1*)op;

      assert(op1->_info == NULL, "no info");
      assert(op1->_opr->is_valid(), "exception oop");         do_input(op1->_opr);
      assert(op1->_result->is_illegal(), "no result");

      break;
    }


    case lir_tan:
    case lir_sin:
    case lir_cos:
    case lir_log:
    case lir_log10:
    case lir_exp: {
      assert(op->as_Op2() != NULL, "must be");
      LIR_Op2* op2 = (LIR_Op2*)op;

      // On x86 tan/sin/cos need two temporary fpu stack slots and
      // log/log10 need one so handle opr2 and tmp as temp inputs.
      // Register input operand as temp to guarantee that it doesn't
      // overlap with the input.
      assert(op2->_info == NULL, "not used");
      assert(op2->_tmp5->is_illegal(), "not used");
      assert(op2->_tmp2->is_valid() == (op->code() == lir_exp), "not used");
      assert(op2->_tmp3->is_valid() == (op->code() == lir_exp), "not used");
      assert(op2->_tmp4->is_valid() == (op->code() == lir_exp), "not used");
      assert(op2->_opr1->is_valid(), "used");
      do_input(op2->_opr1); do_temp(op2->_opr1);

      if (op2->_opr2->is_valid())         do_temp(op2->_opr2);
      if (op2->_tmp1->is_valid())         do_temp(op2->_tmp1);
      if (op2->_tmp2->is_valid())         do_temp(op2->_tmp2);
      if (op2->_tmp3->is_valid())         do_temp(op2->_tmp3);
      if (op2->_tmp4->is_valid())         do_temp(op2->_tmp4);
      if (op2->_result->is_valid())       do_output(op2->_result);

      break;
    }

    case lir_pow: {
      assert(op->as_Op2() != NULL, "must be");
      LIR_Op2* op2 = (LIR_Op2*)op;

      // On x86 pow needs two temporary fpu stack slots: tmp1 and
      // tmp2. Register input operands as temps to guarantee that it
      // doesn't overlap with the temporary slots.
      assert(op2->_info == NULL, "not used");
      assert(op2->_opr1->is_valid() && op2->_opr2->is_valid(), "used");
      assert(op2->_tmp1->is_valid() && op2->_tmp2->is_valid() && op2->_tmp3->is_valid()
             && op2->_tmp4->is_valid() && op2->_tmp5->is_valid(), "used");
      assert(op2->_result->is_valid(), "used");

      do_input(op2->_opr1); do_temp(op2->_opr1);
      do_input(op2->_opr2); do_temp(op2->_opr2);
      do_temp(op2->_tmp1);
      do_temp(op2->_tmp2);
      do_temp(op2->_tmp3);
      do_temp(op2->_tmp4);
      do_temp(op2->_tmp5);
      do_output(op2->_result);

      break;
    }

// LIR_Op3
    case lir_idiv:
    case lir_irem: {
      assert(op->as_Op3() != NULL, "must be");
      LIR_Op3* op3= (LIR_Op3*)op;

      if (op3->_info)                     do_info(op3->_info);
      if (op3->_opr1->is_valid())         do_input(op3->_opr1);

      // second operand is input and temp, so ensure that second operand
      // and third operand get not the same register
      if (op3->_opr2->is_valid())         do_input(op3->_opr2);
      if (op3->_opr2->is_valid())         do_temp(op3->_opr2);
      if (op3->_opr3->is_valid())         do_temp(op3->_opr3);

      if (op3->_result->is_valid())       do_output(op3->_result);

      break;
    }


// LIR_OpJavaCall
    case lir_static_call:
    case lir_optvirtual_call:
    case lir_icvirtual_call:
    case lir_virtual_call:
    case lir_dynamic_call: {
      LIR_OpJavaCall* opJavaCall = op->as_OpJavaCall();
      assert(opJavaCall != NULL, "must be");

      if (opJavaCall->_receiver->is_valid())     do_input(opJavaCall->_receiver);

      // only visit register parameters
      int n = opJavaCall->_arguments->length();
      for (int i = opJavaCall->_receiver->is_valid() ? 1 : 0; i < n; i++) {
        if (!opJavaCall->_arguments->at(i)->is_pointer()) {
          do_input(*opJavaCall->_arguments->adr_at(i));
        }
      }

      if (opJavaCall->_info)                     do_info(opJavaCall->_info);
      if (opJavaCall->is_method_handle_invoke()) {
        opJavaCall->_method_handle_invoke_SP_save_opr = FrameMap::method_handle_invoke_SP_save_opr();
        do_temp(opJavaCall->_method_handle_invoke_SP_save_opr);
      }
      do_call();
      if (opJavaCall->_result->is_valid())       do_output(opJavaCall->_result);

      break;
    }


// LIR_OpRTCall
    case lir_rtcall: {
      assert(op->as_OpRTCall() != NULL, "must be");
      LIR_OpRTCall* opRTCall = (LIR_OpRTCall*)op;

      // only visit register parameters
      int n = opRTCall->_arguments->length();
      for (int i = 0; i < n; i++) {
        if (!opRTCall->_arguments->at(i)->is_pointer()) {
          do_input(*opRTCall->_arguments->adr_at(i));
        }
      }
      if (opRTCall->_info)                     do_info(opRTCall->_info);
      if (opRTCall->_tmp->is_valid())          do_temp(opRTCall->_tmp);
      do_call();
      if (opRTCall->_result->is_valid())       do_output(opRTCall->_result);

      break;
    }


// LIR_OpArrayCopy
    case lir_arraycopy: {
      assert(op->as_OpArrayCopy() != NULL, "must be");
      LIR_OpArrayCopy* opArrayCopy = (LIR_OpArrayCopy*)op;

      assert(opArrayCopy->_result->is_illegal(), "unused");
      assert(opArrayCopy->_src->is_valid(), "used");          do_input(opArrayCopy->_src);     do_temp(opArrayCopy->_src);
      assert(opArrayCopy->_src_pos->is_valid(), "used");      do_input(opArrayCopy->_src_pos); do_temp(opArrayCopy->_src_pos);
      assert(opArrayCopy->_dst->is_valid(), "used");          do_input(opArrayCopy->_dst);     do_temp(opArrayCopy->_dst);
      assert(opArrayCopy->_dst_pos->is_valid(), "used");      do_input(opArrayCopy->_dst_pos); do_temp(opArrayCopy->_dst_pos);
      assert(opArrayCopy->_length->is_valid(), "used");       do_input(opArrayCopy->_length);  do_temp(opArrayCopy->_length);
      assert(opArrayCopy->_tmp->is_valid(), "used");          do_temp(opArrayCopy->_tmp);
      if (opArrayCopy->_info)                     do_info(opArrayCopy->_info);

      // the implementation of arraycopy always has a call into the runtime
      do_call();

      break;
    }


// LIR_OpUpdateCRC32
    case lir_updatecrc32: {
      assert(op->as_OpUpdateCRC32() != NULL, "must be");
      LIR_OpUpdateCRC32* opUp = (LIR_OpUpdateCRC32*)op;

      assert(opUp->_crc->is_valid(), "used");          do_input(opUp->_crc);     do_temp(opUp->_crc);
      assert(opUp->_val->is_valid(), "used");          do_input(opUp->_val);     do_temp(opUp->_val);
      assert(opUp->_result->is_valid(), "used");       do_output(opUp->_result);
      assert(opUp->_info == NULL, "no info for LIR_OpUpdateCRC32");

      break;
    }


// LIR_OpLock
    case lir_lock:
    case lir_unlock: {
      assert(op->as_OpLock() != NULL, "must be");
      LIR_OpLock* opLock = (LIR_OpLock*)op;

      if (opLock->_info)                          do_info(opLock->_info);

      // TODO: check if these operands really have to be temp
      // (or if input is sufficient). This may have influence on the oop map!
      assert(opLock->_lock->is_valid(), "used");  do_temp(opLock->_lock);
      assert(opLock->_hdr->is_valid(),  "used");  do_temp(opLock->_hdr);
      assert(opLock->_obj->is_valid(),  "used");  do_temp(opLock->_obj);

      if (opLock->_scratch->is_valid())           do_temp(opLock->_scratch);
      assert(opLock->_result->is_illegal(), "unused");

      do_stub(opLock->_stub);

      break;
    }


// LIR_OpDelay
    case lir_delay_slot: {
      assert(op->as_OpDelay() != NULL, "must be");
      LIR_OpDelay* opDelay = (LIR_OpDelay*)op;

      visit(opDelay->delay_op());
      break;
    }

// LIR_OpTypeCheck
    case lir_instanceof:
    case lir_checkcast:
    case lir_store_check: {
      assert(op->as_OpTypeCheck() != NULL, "must be");
      LIR_OpTypeCheck* opTypeCheck = (LIR_OpTypeCheck*)op;

      if (opTypeCheck->_info_for_exception)       do_info(opTypeCheck->_info_for_exception);
      if (opTypeCheck->_info_for_patch)           do_info(opTypeCheck->_info_for_patch);
      if (opTypeCheck->_object->is_valid())       do_input(opTypeCheck->_object);
      if (op->code() == lir_store_check && opTypeCheck->_object->is_valid()) {
        do_temp(opTypeCheck->_object);
      }
      if (opTypeCheck->_array->is_valid())        do_input(opTypeCheck->_array);
      if (opTypeCheck->_tmp1->is_valid())         do_temp(opTypeCheck->_tmp1);
      if (opTypeCheck->_tmp2->is_valid())         do_temp(opTypeCheck->_tmp2);
      if (opTypeCheck->_tmp3->is_valid())         do_temp(opTypeCheck->_tmp3);
      if (opTypeCheck->_result->is_valid())       do_output(opTypeCheck->_result);
                                                  do_stub(opTypeCheck->_stub);
      break;
    }

// LIR_OpCompareAndSwap
    case lir_cas_long:
    case lir_cas_obj:
    case lir_cas_int: {
      assert(op->as_OpCompareAndSwap() != NULL, "must be");
      LIR_OpCompareAndSwap* opCompareAndSwap = (LIR_OpCompareAndSwap*)op;

      assert(opCompareAndSwap->_addr->is_valid(),      "used");
      assert(opCompareAndSwap->_cmp_value->is_valid(), "used");
      assert(opCompareAndSwap->_new_value->is_valid(), "used");
      if (opCompareAndSwap->_info)                    do_info(opCompareAndSwap->_info);
                                                      do_input(opCompareAndSwap->_addr);
                                                      do_temp(opCompareAndSwap->_addr);
                                                      do_input(opCompareAndSwap->_cmp_value);
                                                      do_temp(opCompareAndSwap->_cmp_value);
                                                      do_input(opCompareAndSwap->_new_value);
                                                      do_temp(opCompareAndSwap->_new_value);
      if (opCompareAndSwap->_tmp1->is_valid())        do_temp(opCompareAndSwap->_tmp1);
      if (opCompareAndSwap->_tmp2->is_valid())        do_temp(opCompareAndSwap->_tmp2);
      if (opCompareAndSwap->_result->is_valid())      do_output(opCompareAndSwap->_result);

      break;
    }


// LIR_OpAllocArray;
    case lir_alloc_array: {
      assert(op->as_OpAllocArray() != NULL, "must be");
      LIR_OpAllocArray* opAllocArray = (LIR_OpAllocArray*)op;

      if (opAllocArray->_info)                        do_info(opAllocArray->_info);
      if (opAllocArray->_klass->is_valid())           do_input(opAllocArray->_klass); do_temp(opAllocArray->_klass);
      if (opAllocArray->_len->is_valid())             do_input(opAllocArray->_len);   do_temp(opAllocArray->_len);
      if (opAllocArray->_tmp1->is_valid())            do_temp(opAllocArray->_tmp1);
      if (opAllocArray->_tmp2->is_valid())            do_temp(opAllocArray->_tmp2);
      if (opAllocArray->_tmp3->is_valid())            do_temp(opAllocArray->_tmp3);
      if (opAllocArray->_tmp4->is_valid())            do_temp(opAllocArray->_tmp4);
      if (opAllocArray->_result->is_valid())          do_output(opAllocArray->_result);
                                                      do_stub(opAllocArray->_stub);
      break;
    }

// LIR_OpProfileCall:
    case lir_profile_call: {
      assert(op->as_OpProfileCall() != NULL, "must be");
      LIR_OpProfileCall* opProfileCall = (LIR_OpProfileCall*)op;

      if (opProfileCall->_recv->is_valid())              do_temp(opProfileCall->_recv);
      assert(opProfileCall->_mdo->is_valid(), "used");   do_temp(opProfileCall->_mdo);
      assert(opProfileCall->_tmp1->is_valid(), "used");  do_temp(opProfileCall->_tmp1);
      break;
    }

// LIR_OpProfileType:
    case lir_profile_type: {
      assert(op->as_OpProfileType() != NULL, "must be");
      LIR_OpProfileType* opProfileType = (LIR_OpProfileType*)op;

      do_input(opProfileType->_mdp); do_temp(opProfileType->_mdp);
      do_input(opProfileType->_obj);
      do_temp(opProfileType->_tmp);
      break;
    }
  default:
    ShouldNotReachHere();
  }
}


void LIR_OpVisitState::do_stub(CodeStub* stub) {
  if (stub != NULL) {
    stub->visit(this);
  }
}

XHandlers* LIR_OpVisitState::all_xhandler() {
  XHandlers* result = NULL;

  int i;
  for (i = 0; i < info_count(); i++) {
    if (info_at(i)->exception_handlers() != NULL) {
      result = info_at(i)->exception_handlers();
      break;
    }
  }

#ifdef ASSERT
  for (i = 0; i < info_count(); i++) {
    assert(info_at(i)->exception_handlers() == NULL ||
           info_at(i)->exception_handlers() == result,
           "only one xhandler list allowed per LIR-operation");
  }
#endif

  if (result != NULL) {
    return result;
  } else {
    return new XHandlers();
  }

  return result;
}


#ifdef ASSERT
bool LIR_OpVisitState::no_operands(LIR_Op* op) {
  visit(op);

  return opr_count(inputMode) == 0 &&
         opr_count(outputMode) == 0 &&
         opr_count(tempMode) == 0 &&
         info_count() == 0 &&
         !has_call() &&
         !has_slow_case();
}
#endif

//---------------------------------------------------


void LIR_OpJavaCall::emit_code(LIR_Assembler* masm) {
  masm->emit_call(this);
}

void LIR_OpRTCall::emit_code(LIR_Assembler* masm) {
  masm->emit_rtcall(this);
}

void LIR_OpLabel::emit_code(LIR_Assembler* masm) {
  masm->emit_opLabel(this);
}

void LIR_OpArrayCopy::emit_code(LIR_Assembler* masm) {
  masm->emit_arraycopy(this);
  masm->emit_code_stub(stub());
}

void LIR_OpUpdateCRC32::emit_code(LIR_Assembler* masm) {
  masm->emit_updatecrc32(this);
}

void LIR_Op0::emit_code(LIR_Assembler* masm) {
  masm->emit_op0(this);
}

void LIR_Op1::emit_code(LIR_Assembler* masm) {
  masm->emit_op1(this);
}

void LIR_OpAllocObj::emit_code(LIR_Assembler* masm) {
  masm->emit_alloc_obj(this);
  masm->emit_code_stub(stub());
}

void LIR_OpBranch::emit_code(LIR_Assembler* masm) {
  masm->emit_opBranch(this);
  if (stub()) {
    masm->emit_code_stub(stub());
  }
}

void LIR_OpConvert::emit_code(LIR_Assembler* masm) {
  masm->emit_opConvert(this);
  if (stub() != NULL) {
    masm->emit_code_stub(stub());
  }
}

void LIR_Op2::emit_code(LIR_Assembler* masm) {
  masm->emit_op2(this);
}

void LIR_OpAllocArray::emit_code(LIR_Assembler* masm) {
  masm->emit_alloc_array(this);
  masm->emit_code_stub(stub());
}

void LIR_OpTypeCheck::emit_code(LIR_Assembler* masm) {
  masm->emit_opTypeCheck(this);
  if (stub()) {
    masm->emit_code_stub(stub());
  }
}

void LIR_OpCompareAndSwap::emit_code(LIR_Assembler* masm) {
  masm->emit_compare_and_swap(this);
}

void LIR_Op3::emit_code(LIR_Assembler* masm) {
  masm->emit_op3(this);
}

void LIR_OpLock::emit_code(LIR_Assembler* masm) {
  masm->emit_lock(this);
  if (stub()) {
    masm->emit_code_stub(stub());
  }
}

#ifdef ASSERT
void LIR_OpAssert::emit_code(LIR_Assembler* masm) {
  masm->emit_assert(this);
}
#endif

void LIR_OpDelay::emit_code(LIR_Assembler* masm) {
  masm->emit_delay(this);
}

void LIR_OpProfileCall::emit_code(LIR_Assembler* masm) {
  masm->emit_profile_call(this);
}

void LIR_OpProfileType::emit_code(LIR_Assembler* masm) {
  masm->emit_profile_type(this);
}

// LIR_List
LIR_List::LIR_List(Compilation* compilation, BlockBegin* block)
  : _operations(8)
  , _compilation(compilation)
#ifndef PRODUCT
  , _block(block)
#endif
#ifdef ASSERT
  , _file(NULL)
  , _line(0)
#endif
{ }


#ifdef ASSERT
void LIR_List::set_file_and_line(const char * file, int line) {
  const char * f = strrchr(file, '/');
  if (f == NULL) f = strrchr(file, '\\');
  if (f == NULL) {
    f = file;
  } else {
    f++;
  }
  _file = f;
  _line = line;
}
#endif


void LIR_List::append(LIR_InsertionBuffer* buffer) {
  assert(this == buffer->lir_list(), "wrong lir list");
  const int n = _operations.length();

  if (buffer->number_of_ops() > 0) {
    // increase size of instructions list
    _operations.at_grow(n + buffer->number_of_ops() - 1, NULL);
    // insert ops from buffer into instructions list
    int op_index = buffer->number_of_ops() - 1;
    int ip_index = buffer->number_of_insertion_points() - 1;
    int from_index = n - 1;
    int to_index = _operations.length() - 1;
    for (; ip_index >= 0; ip_index --) {
      int index = buffer->index_at(ip_index);
      // make room after insertion point
      while (index < from_index) {
        _operations.at_put(to_index --, _operations.at(from_index --));
      }
      // insert ops from buffer
      for (int i = buffer->count_at(ip_index); i > 0; i --) {
        _operations.at_put(to_index --, buffer->op_at(op_index --));
      }
    }
  }

  buffer->finish();
}


void LIR_List::oop2reg_patch(jobject o, LIR_Opr reg, CodeEmitInfo* info) {
  assert(reg->type() == T_OBJECT, "bad reg");
  append(new LIR_Op1(lir_move, LIR_OprFact::oopConst(o),  reg, T_OBJECT, lir_patch_normal, info));
}

void LIR_List::klass2reg_patch(Metadata* o, LIR_Opr reg, CodeEmitInfo* info) {
  assert(reg->type() == T_METADATA, "bad reg");
  append(new LIR_Op1(lir_move, LIR_OprFact::metadataConst(o), reg, T_METADATA, lir_patch_normal, info));
}

void LIR_List::load(LIR_Address* addr, LIR_Opr src, CodeEmitInfo* info, LIR_PatchCode patch_code) {
  append(new LIR_Op1(
            lir_move,
            LIR_OprFact::address(addr),
            src,
            addr->type(),
            patch_code,
            info));
}


void LIR_List::volatile_load_mem_reg(LIR_Address* address, LIR_Opr dst, CodeEmitInfo* info, LIR_PatchCode patch_code) {
  append(new LIR_Op1(
            lir_move,
            LIR_OprFact::address(address),
            dst,
            address->type(),
            patch_code,
            info, lir_move_volatile));
}

void LIR_List::volatile_load_unsafe_reg(LIR_Opr base, LIR_Opr offset, LIR_Opr dst, BasicType type, CodeEmitInfo* info, LIR_PatchCode patch_code) {
  append(new LIR_Op1(
            lir_move,
            LIR_OprFact::address(new LIR_Address(base, offset, type)),
            dst,
            type,
            patch_code,
            info, lir_move_volatile));
}


void LIR_List::prefetch(LIR_Address* addr, bool is_store) {
  append(new LIR_Op1(
            is_store ? lir_prefetchw : lir_prefetchr,
            LIR_OprFact::address(addr)));
}


void LIR_List::store_mem_int(jint v, LIR_Opr base, int offset_in_bytes, BasicType type, CodeEmitInfo* info, LIR_PatchCode patch_code) {
  append(new LIR_Op1(
            lir_move,
            LIR_OprFact::intConst(v),
            LIR_OprFact::address(new LIR_Address(base, offset_in_bytes, type)),
            type,
            patch_code,
            info));
}


void LIR_List::store_mem_oop(jobject o, LIR_Opr base, int offset_in_bytes, BasicType type, CodeEmitInfo* info, LIR_PatchCode patch_code) {
  append(new LIR_Op1(
            lir_move,
            LIR_OprFact::oopConst(o),
            LIR_OprFact::address(new LIR_Address(base, offset_in_bytes, type)),
            type,
            patch_code,
            info));
}


void LIR_List::store(LIR_Opr src, LIR_Address* addr, CodeEmitInfo* info, LIR_PatchCode patch_code) {
  append(new LIR_Op1(
            lir_move,
            src,
            LIR_OprFact::address(addr),
            addr->type(),
            patch_code,
            info));
}


void LIR_List::volatile_store_mem_reg(LIR_Opr src, LIR_Address* addr, CodeEmitInfo* info, LIR_PatchCode patch_code) {
  append(new LIR_Op1(
            lir_move,
            src,
            LIR_OprFact::address(addr),
            addr->type(),
            patch_code,
            info,
            lir_move_volatile));
}

void LIR_List::volatile_store_unsafe_reg(LIR_Opr src, LIR_Opr base, LIR_Opr offset, BasicType type, CodeEmitInfo* info, LIR_PatchCode patch_code) {
  append(new LIR_Op1(
            lir_move,
            src,
            LIR_OprFact::address(new LIR_Address(base, offset, type)),
            type,
            patch_code,
            info, lir_move_volatile));
}


void LIR_List::idiv(LIR_Opr left, LIR_Opr right, LIR_Opr res, LIR_Opr tmp, CodeEmitInfo* info) {
  append(new LIR_Op3(
                    lir_idiv,
                    left,
                    right,
                    tmp,
                    res,
                    info));
}


void LIR_List::idiv(LIR_Opr left, int right, LIR_Opr res, LIR_Opr tmp, CodeEmitInfo* info) {
  append(new LIR_Op3(
                    lir_idiv,
                    left,
                    LIR_OprFact::intConst(right),
                    tmp,
                    res,
                    info));
}


void LIR_List::irem(LIR_Opr left, LIR_Opr right, LIR_Opr res, LIR_Opr tmp, CodeEmitInfo* info) {
  append(new LIR_Op3(
                    lir_irem,
                    left,
                    right,
                    tmp,
                    res,
                    info));
}


void LIR_List::irem(LIR_Opr left, int right, LIR_Opr res, LIR_Opr tmp, CodeEmitInfo* info) {
  append(new LIR_Op3(
                    lir_irem,
                    left,
                    LIR_OprFact::intConst(right),
                    tmp,
                    res,
                    info));
}


void LIR_List::cmp_mem_int(LIR_Condition condition, LIR_Opr base, int disp, int c, CodeEmitInfo* info) {
  append(new LIR_Op2(
                    lir_cmp,
                    condition,
                    LIR_OprFact::address(new LIR_Address(base, disp, T_INT)),
                    LIR_OprFact::intConst(c),
                    info));
}


void LIR_List::cmp_reg_mem(LIR_Condition condition, LIR_Opr reg, LIR_Address* addr, CodeEmitInfo* info) {
  append(new LIR_Op2(
                    lir_cmp,
                    condition,
                    reg,
                    LIR_OprFact::address(addr),
                    info));
}

void LIR_List::allocate_object(LIR_Opr dst, LIR_Opr t1, LIR_Opr t2, LIR_Opr t3, LIR_Opr t4,
                               int header_size, int object_size, LIR_Opr klass, bool init_check, CodeStub* stub) {
  append(new LIR_OpAllocObj(
                           klass,
                           dst,
                           t1,
                           t2,
                           t3,
                           t4,
                           header_size,
                           object_size,
                           init_check,
                           stub));
}

void LIR_List::allocate_array(LIR_Opr dst, LIR_Opr len, LIR_Opr t1,LIR_Opr t2, LIR_Opr t3,LIR_Opr t4, BasicType type, LIR_Opr klass, CodeStub* stub) {
  append(new LIR_OpAllocArray(
                           klass,
                           len,
                           dst,
                           t1,
                           t2,
                           t3,
                           t4,
                           type,
                           stub));
}

void LIR_List::shift_left(LIR_Opr value, LIR_Opr count, LIR_Opr dst, LIR_Opr tmp) {
 append(new LIR_Op2(
                    lir_shl,
                    value,
                    count,
                    dst,
                    tmp));
}

void LIR_List::shift_right(LIR_Opr value, LIR_Opr count, LIR_Opr dst, LIR_Opr tmp) {
 append(new LIR_Op2(
                    lir_shr,
                    value,
                    count,
                    dst,
                    tmp));
}


void LIR_List::unsigned_shift_right(LIR_Opr value, LIR_Opr count, LIR_Opr dst, LIR_Opr tmp) {
 append(new LIR_Op2(
                    lir_ushr,
                    value,
                    count,
                    dst,
                    tmp));
}

void LIR_List::fcmp2int(LIR_Opr left, LIR_Opr right, LIR_Opr dst, bool is_unordered_less) {
  append(new LIR_Op2(is_unordered_less ? lir_ucmp_fd2i : lir_cmp_fd2i,
                     left,
                     right,
                     dst));
}

void LIR_List::lock_object(LIR_Opr hdr, LIR_Opr obj, LIR_Opr lock, LIR_Opr scratch, CodeStub* stub, CodeEmitInfo* info) {
  append(new LIR_OpLock(
                    lir_lock,
                    hdr,
                    obj,
                    lock,
                    scratch,
                    stub,
                    info));
}

void LIR_List::unlock_object(LIR_Opr hdr, LIR_Opr obj, LIR_Opr lock, LIR_Opr scratch, CodeStub* stub) {
  append(new LIR_OpLock(
                    lir_unlock,
                    hdr,
                    obj,
                    lock,
                    scratch,
                    stub,
                    NULL));
}


void check_LIR() {
  // cannot do the proper checking as PRODUCT and other modes return different results
  // guarantee(sizeof(LIR_OprDesc) == wordSize, "may not have a v-table");
}



void LIR_List::checkcast (LIR_Opr result, LIR_Opr object, ciKlass* klass,
                          LIR_Opr tmp1, LIR_Opr tmp2, LIR_Opr tmp3, bool fast_check,
                          CodeEmitInfo* info_for_exception, CodeEmitInfo* info_for_patch, CodeStub* stub,
                          ciMethod* profiled_method, int profiled_bci) {
  LIR_OpTypeCheck* c = new LIR_OpTypeCheck(lir_checkcast, result, object, klass,
                                           tmp1, tmp2, tmp3, fast_check, info_for_exception, info_for_patch, stub);
  if (profiled_method != NULL) {
    c->set_profiled_method(profiled_method);
    c->set_profiled_bci(profiled_bci);
    c->set_should_profile(true);
  }
  append(c);
}

void LIR_List::instanceof(LIR_Opr result, LIR_Opr object, ciKlass* klass, LIR_Opr tmp1, LIR_Opr tmp2, LIR_Opr tmp3, bool fast_check, CodeEmitInfo* info_for_patch, ciMethod* profiled_method, int profiled_bci) {
  LIR_OpTypeCheck* c = new LIR_OpTypeCheck(lir_instanceof, result, object, klass, tmp1, tmp2, tmp3, fast_check, NULL, info_for_patch, NULL);
  if (profiled_method != NULL) {
    c->set_profiled_method(profiled_method);
    c->set_profiled_bci(profiled_bci);
    c->set_should_profile(true);
  }
  append(c);
}


void LIR_List::store_check(LIR_Opr object, LIR_Opr array, LIR_Opr tmp1, LIR_Opr tmp2, LIR_Opr tmp3,
                           CodeEmitInfo* info_for_exception, ciMethod* profiled_method, int profiled_bci) {
  LIR_OpTypeCheck* c = new LIR_OpTypeCheck(lir_store_check, object, array, tmp1, tmp2, tmp3, info_for_exception);
  if (profiled_method != NULL) {
    c->set_profiled_method(profiled_method);
    c->set_profiled_bci(profiled_bci);
    c->set_should_profile(true);
  }
  append(c);
}


void LIR_List::cas_long(LIR_Opr addr, LIR_Opr cmp_value, LIR_Opr new_value,
                        LIR_Opr t1, LIR_Opr t2, LIR_Opr result) {
  append(new LIR_OpCompareAndSwap(lir_cas_long, addr, cmp_value, new_value, t1, t2, result));
}

void LIR_List::cas_obj(LIR_Opr addr, LIR_Opr cmp_value, LIR_Opr new_value,
                       LIR_Opr t1, LIR_Opr t2, LIR_Opr result) {
  append(new LIR_OpCompareAndSwap(lir_cas_obj, addr, cmp_value, new_value, t1, t2, result));
}

void LIR_List::cas_int(LIR_Opr addr, LIR_Opr cmp_value, LIR_Opr new_value,
                       LIR_Opr t1, LIR_Opr t2, LIR_Opr result) {
  append(new LIR_OpCompareAndSwap(lir_cas_int, addr, cmp_value, new_value, t1, t2, result));
}


#ifdef PRODUCT

void print_LIR(BlockList* blocks) {
}

#else
// LIR_OprDesc
void LIR_OprDesc::print() const {
  print(tty);
}

void LIR_OprDesc::print(outputStream* out) const {
  if (is_illegal()) {
    return;
  }

  out->print("[");
  if (is_pointer()) {
    pointer()->print_value_on(out);
  } else if (is_single_stack()) {
    out->print("stack:%d", single_stack_ix());
  } else if (is_double_stack()) {
    out->print("dbl_stack:%d",double_stack_ix());
  } else if (is_virtual()) {
    out->print("R%d", vreg_number());
  } else if (is_single_cpu()) {
    out->print("%s", as_register()->name());
  } else if (is_double_cpu()) {
<<<<<<< HEAD
    out->print(as_register_hi()->name());
    out->print(as_register_lo()->name());
#if defined(AARCH64)
  } else if (is_single_fpu()) {
    out->print("fpu%d", fpu_regnr());
  } else if (is_double_fpu()) {
    out->print("fpu%d", fpu_regnrLo());
#elif defined(X86)
=======
    out->print("%s", as_register_hi()->name());
    out->print("%s", as_register_lo()->name());
#if defined(X86)
>>>>>>> 84923bd6
  } else if (is_single_xmm()) {
    out->print("%s", as_xmm_float_reg()->name());
  } else if (is_double_xmm()) {
    out->print("%s", as_xmm_double_reg()->name());
  } else if (is_single_fpu()) {
    out->print("fpu%d", fpu_regnr());
  } else if (is_double_fpu()) {
    out->print("fpu%d", fpu_regnrLo());
#elif defined(ARM)
  } else if (is_single_fpu()) {
    out->print("s%d", fpu_regnr());
  } else if (is_double_fpu()) {
    out->print("d%d", fpu_regnrLo() >> 1);
#else
  } else if (is_single_fpu()) {
    out->print("%s", as_float_reg()->name());
  } else if (is_double_fpu()) {
    out->print("%s", as_double_reg()->name());
#endif

  } else if (is_illegal()) {
    out->print("-");
  } else {
    out->print("Unknown Operand");
  }
  if (!is_illegal()) {
    out->print("|%c", type_char());
  }
  if (is_register() && is_last_use()) {
    out->print("(last_use)");
  }
  out->print("]");
}


// LIR_Address
void LIR_Const::print_value_on(outputStream* out) const {
  switch (type()) {
    case T_ADDRESS:out->print("address:%d",as_jint());          break;
    case T_INT:    out->print("int:%d",   as_jint());           break;
    case T_LONG:   out->print("lng:" JLONG_FORMAT, as_jlong()); break;
    case T_FLOAT:  out->print("flt:%f",   as_jfloat());         break;
    case T_DOUBLE: out->print("dbl:%f",   as_jdouble());        break;
    case T_OBJECT: out->print("obj:" INTPTR_FORMAT, p2i(as_jobject()));        break;
    case T_METADATA: out->print("metadata:" INTPTR_FORMAT, p2i(as_metadata()));break;
    default:       out->print("%3d:0x" UINT64_FORMAT_X, type(), (uint64_t)as_jlong()); break;
  }
}

// LIR_Address
void LIR_Address::print_value_on(outputStream* out) const {
  out->print("Base:"); _base->print(out);
  if (!_index->is_illegal()) {
    out->print(" Index:"); _index->print(out);
    switch (scale()) {
    case times_1: break;
    case times_2: out->print(" * 2"); break;
    case times_4: out->print(" * 4"); break;
    case times_8: out->print(" * 8"); break;
    }
  }
  out->print(" Disp: " INTX_FORMAT, _disp);
}

// debug output of block header without InstructionPrinter
//       (because phi functions are not necessary for LIR)
static void print_block(BlockBegin* x) {
  // print block id
  BlockEnd* end = x->end();
  tty->print("B%d ", x->block_id());

  // print flags
  if (x->is_set(BlockBegin::std_entry_flag))               tty->print("std ");
  if (x->is_set(BlockBegin::osr_entry_flag))               tty->print("osr ");
  if (x->is_set(BlockBegin::exception_entry_flag))         tty->print("ex ");
  if (x->is_set(BlockBegin::subroutine_entry_flag))        tty->print("jsr ");
  if (x->is_set(BlockBegin::backward_branch_target_flag))  tty->print("bb ");
  if (x->is_set(BlockBegin::linear_scan_loop_header_flag)) tty->print("lh ");
  if (x->is_set(BlockBegin::linear_scan_loop_end_flag))    tty->print("le ");

  // print block bci range
  tty->print("[%d, %d] ", x->bci(), (end == NULL ? -1 : end->printable_bci()));

  // print predecessors and successors
  if (x->number_of_preds() > 0) {
    tty->print("preds: ");
    for (int i = 0; i < x->number_of_preds(); i ++) {
      tty->print("B%d ", x->pred_at(i)->block_id());
    }
  }

  if (x->number_of_sux() > 0) {
    tty->print("sux: ");
    for (int i = 0; i < x->number_of_sux(); i ++) {
      tty->print("B%d ", x->sux_at(i)->block_id());
    }
  }

  // print exception handlers
  if (x->number_of_exception_handlers() > 0) {
    tty->print("xhandler: ");
    for (int i = 0; i < x->number_of_exception_handlers();  i++) {
      tty->print("B%d ", x->exception_handler_at(i)->block_id());
    }
  }

  tty->cr();
}

void print_LIR(BlockList* blocks) {
  tty->print_cr("LIR:");
  int i;
  for (i = 0; i < blocks->length(); i++) {
    BlockBegin* bb = blocks->at(i);
    print_block(bb);
    tty->print("__id_Instruction___________________________________________"); tty->cr();
    bb->lir()->print_instructions();
  }
}

void LIR_List::print_instructions() {
  for (int i = 0; i < _operations.length(); i++) {
    _operations.at(i)->print(); tty->cr();
  }
  tty->cr();
}

// LIR_Ops printing routines
// LIR_Op
void LIR_Op::print_on(outputStream* out) const {
  if (id() != -1 || PrintCFGToFile) {
    out->print("%4d ", id());
  } else {
    out->print("     ");
  }
  out->print("%s ", name());
  print_instr(out);
  if (info() != NULL) out->print(" [bci:%d]", info()->stack()->bci());
#ifdef ASSERT
  if (Verbose && _file != NULL) {
    out->print(" (%s:%d)", _file, _line);
  }
#endif
}

const char * LIR_Op::name() const {
  const char* s = NULL;
  switch(code()) {
     // LIR_Op0
     case lir_membar:                s = "membar";        break;
     case lir_membar_acquire:        s = "membar_acquire"; break;
     case lir_membar_release:        s = "membar_release"; break;
     case lir_membar_loadload:       s = "membar_loadload";   break;
     case lir_membar_storestore:     s = "membar_storestore"; break;
     case lir_membar_loadstore:      s = "membar_loadstore";  break;
     case lir_membar_storeload:      s = "membar_storeload";  break;
     case lir_word_align:            s = "word_align";    break;
     case lir_label:                 s = "label";         break;
     case lir_nop:                   s = "nop";           break;
     case lir_backwardbranch_target: s = "backbranch";    break;
     case lir_std_entry:             s = "std_entry";     break;
     case lir_osr_entry:             s = "osr_entry";     break;
     case lir_build_frame:           s = "build_frm";     break;
     case lir_fpop_raw:              s = "fpop_raw";      break;
     case lir_24bit_FPU:             s = "24bit_FPU";     break;
     case lir_reset_FPU:             s = "reset_FPU";     break;
     case lir_breakpoint:            s = "breakpoint";    break;
     case lir_get_thread:            s = "get_thread";    break;
     // LIR_Op1
     case lir_fxch:                  s = "fxch";          break;
     case lir_fld:                   s = "fld";           break;
     case lir_ffree:                 s = "ffree";         break;
     case lir_push:                  s = "push";          break;
     case lir_pop:                   s = "pop";           break;
     case lir_null_check:            s = "null_check";    break;
     case lir_return:                s = "return";        break;
     case lir_safepoint:             s = "safepoint";     break;
     case lir_neg:                   s = "neg";           break;
     case lir_leal:                  s = "leal";          break;
     case lir_branch:                s = "branch";        break;
     case lir_cond_float_branch:     s = "flt_cond_br";   break;
     case lir_move:                  s = "move";          break;
     case lir_roundfp:               s = "roundfp";       break;
     case lir_rtcall:                s = "rtcall";        break;
     case lir_throw:                 s = "throw";         break;
     case lir_unwind:                s = "unwind";        break;
     case lir_convert:               s = "convert";       break;
     case lir_alloc_object:          s = "alloc_obj";     break;
     case lir_monaddr:               s = "mon_addr";      break;
     case lir_pack64:                s = "pack64";        break;
     case lir_unpack64:              s = "unpack64";      break;
     // LIR_Op2
     case lir_cmp:                   s = "cmp";           break;
     case lir_cmp_l2i:               s = "cmp_l2i";       break;
     case lir_ucmp_fd2i:             s = "ucomp_fd2i";    break;
     case lir_cmp_fd2i:              s = "comp_fd2i";     break;
     case lir_cmove:                 s = "cmove";         break;
     case lir_add:                   s = "add";           break;
     case lir_sub:                   s = "sub";           break;
     case lir_mul:                   s = "mul";           break;
     case lir_mul_strictfp:          s = "mul_strictfp";  break;
     case lir_div:                   s = "div";           break;
     case lir_div_strictfp:          s = "div_strictfp";  break;
     case lir_rem:                   s = "rem";           break;
     case lir_abs:                   s = "abs";           break;
     case lir_sqrt:                  s = "sqrt";          break;
     case lir_sin:                   s = "sin";           break;
     case lir_cos:                   s = "cos";           break;
     case lir_tan:                   s = "tan";           break;
     case lir_log:                   s = "log";           break;
     case lir_log10:                 s = "log10";         break;
     case lir_exp:                   s = "exp";           break;
     case lir_pow:                   s = "pow";           break;
     case lir_logic_and:             s = "logic_and";     break;
     case lir_logic_or:              s = "logic_or";      break;
     case lir_logic_xor:             s = "logic_xor";     break;
     case lir_shl:                   s = "shift_left";    break;
     case lir_shr:                   s = "shift_right";   break;
     case lir_ushr:                  s = "ushift_right";  break;
     case lir_alloc_array:           s = "alloc_array";   break;
     case lir_xadd:                  s = "xadd";          break;
     case lir_xchg:                  s = "xchg";          break;
     // LIR_Op3
     case lir_idiv:                  s = "idiv";          break;
     case lir_irem:                  s = "irem";          break;
     // LIR_OpJavaCall
     case lir_static_call:           s = "static";        break;
     case lir_optvirtual_call:       s = "optvirtual";    break;
     case lir_icvirtual_call:        s = "icvirtual";     break;
     case lir_virtual_call:          s = "virtual";       break;
     case lir_dynamic_call:          s = "dynamic";       break;
     // LIR_OpArrayCopy
     case lir_arraycopy:             s = "arraycopy";     break;
     // LIR_OpUpdateCRC32
     case lir_updatecrc32:           s = "updatecrc32";   break;
     // LIR_OpLock
     case lir_lock:                  s = "lock";          break;
     case lir_unlock:                s = "unlock";        break;
     // LIR_OpDelay
     case lir_delay_slot:            s = "delay";         break;
     // LIR_OpTypeCheck
     case lir_instanceof:            s = "instanceof";    break;
     case lir_checkcast:             s = "checkcast";     break;
     case lir_store_check:           s = "store_check";   break;
     // LIR_OpCompareAndSwap
     case lir_cas_long:              s = "cas_long";      break;
     case lir_cas_obj:               s = "cas_obj";      break;
     case lir_cas_int:               s = "cas_int";      break;
     // LIR_OpProfileCall
     case lir_profile_call:          s = "profile_call";  break;
     // LIR_OpProfileType
     case lir_profile_type:          s = "profile_type";  break;
     // LIR_OpAssert
#ifdef ASSERT
     case lir_assert:                s = "assert";        break;
#endif
     case lir_none:                  ShouldNotReachHere();break;
    default:                         s = "illegal_op";    break;
  }
  return s;
}

// LIR_OpJavaCall
void LIR_OpJavaCall::print_instr(outputStream* out) const {
  out->print("call: ");
  out->print("[addr: " INTPTR_FORMAT "]", p2i(address()));
  if (receiver()->is_valid()) {
    out->print(" [recv: ");   receiver()->print(out);   out->print("]");
  }
  if (result_opr()->is_valid()) {
    out->print(" [result: "); result_opr()->print(out); out->print("]");
  }
}

// LIR_OpLabel
void LIR_OpLabel::print_instr(outputStream* out) const {
  out->print("[label:" INTPTR_FORMAT "]", p2i(_label));
}

// LIR_OpArrayCopy
void LIR_OpArrayCopy::print_instr(outputStream* out) const {
  src()->print(out);     out->print(" ");
  src_pos()->print(out); out->print(" ");
  dst()->print(out);     out->print(" ");
  dst_pos()->print(out); out->print(" ");
  length()->print(out);  out->print(" ");
  tmp()->print(out);     out->print(" ");
}

// LIR_OpUpdateCRC32
void LIR_OpUpdateCRC32::print_instr(outputStream* out) const {
  crc()->print(out);     out->print(" ");
  val()->print(out);     out->print(" ");
  result_opr()->print(out); out->print(" ");
}

// LIR_OpCompareAndSwap
void LIR_OpCompareAndSwap::print_instr(outputStream* out) const {
  addr()->print(out);      out->print(" ");
  cmp_value()->print(out); out->print(" ");
  new_value()->print(out); out->print(" ");
  tmp1()->print(out);      out->print(" ");
  tmp2()->print(out);      out->print(" ");

}

// LIR_Op0
void LIR_Op0::print_instr(outputStream* out) const {
  result_opr()->print(out);
}

// LIR_Op1
const char * LIR_Op1::name() const {
  if (code() == lir_move) {
    switch (move_kind()) {
    case lir_move_normal:
      return "move";
    case lir_move_unaligned:
      return "unaligned move";
    case lir_move_volatile:
      return "volatile_move";
    case lir_move_wide:
      return "wide_move";
    default:
      ShouldNotReachHere();
    return "illegal_op";
    }
  } else {
    return LIR_Op::name();
  }
}


void LIR_Op1::print_instr(outputStream* out) const {
  _opr->print(out);         out->print(" ");
  result_opr()->print(out); out->print(" ");
  print_patch_code(out, patch_code());
}


// LIR_Op1
void LIR_OpRTCall::print_instr(outputStream* out) const {
  intx a = (intx)addr();
  out->print("%s", Runtime1::name_for_address(addr()));
  out->print(" ");
  tmp()->print(out);
}

void LIR_Op1::print_patch_code(outputStream* out, LIR_PatchCode code) {
  switch(code) {
    case lir_patch_none:                                 break;
    case lir_patch_low:    out->print("[patch_low]");    break;
    case lir_patch_high:   out->print("[patch_high]");   break;
    case lir_patch_normal: out->print("[patch_normal]"); break;
    default: ShouldNotReachHere();
  }
}

// LIR_OpBranch
void LIR_OpBranch::print_instr(outputStream* out) const {
  print_condition(out, cond());             out->print(" ");
  if (block() != NULL) {
    out->print("[B%d] ", block()->block_id());
  } else if (stub() != NULL) {
    out->print("[");
    stub()->print_name(out);
    out->print(": " INTPTR_FORMAT "]", p2i(stub()));
    if (stub()->info() != NULL) out->print(" [bci:%d]", stub()->info()->stack()->bci());
  } else {
    out->print("[label:" INTPTR_FORMAT "] ", p2i(label()));
  }
  if (ublock() != NULL) {
    out->print("unordered: [B%d] ", ublock()->block_id());
  }
}

void LIR_Op::print_condition(outputStream* out, LIR_Condition cond) {
  switch(cond) {
    case lir_cond_equal:           out->print("[EQ]");      break;
    case lir_cond_notEqual:        out->print("[NE]");      break;
    case lir_cond_less:            out->print("[LT]");      break;
    case lir_cond_lessEqual:       out->print("[LE]");      break;
    case lir_cond_greaterEqual:    out->print("[GE]");      break;
    case lir_cond_greater:         out->print("[GT]");      break;
    case lir_cond_belowEqual:      out->print("[BE]");      break;
    case lir_cond_aboveEqual:      out->print("[AE]");      break;
    case lir_cond_always:          out->print("[AL]");      break;
    default:                       out->print("[%d]",cond); break;
  }
}

// LIR_OpConvert
void LIR_OpConvert::print_instr(outputStream* out) const {
  print_bytecode(out, bytecode());
  in_opr()->print(out);                  out->print(" ");
  result_opr()->print(out);              out->print(" ");
#if defined(PPC) || defined(TARGET_ARCH_aarch64)
  if(tmp1()->is_valid()) {
    tmp1()->print(out); out->print(" ");
    tmp2()->print(out); out->print(" ");
  }
#endif
}

void LIR_OpConvert::print_bytecode(outputStream* out, Bytecodes::Code code) {
  switch(code) {
    case Bytecodes::_d2f: out->print("[d2f] "); break;
    case Bytecodes::_d2i: out->print("[d2i] "); break;
    case Bytecodes::_d2l: out->print("[d2l] "); break;
    case Bytecodes::_f2d: out->print("[f2d] "); break;
    case Bytecodes::_f2i: out->print("[f2i] "); break;
    case Bytecodes::_f2l: out->print("[f2l] "); break;
    case Bytecodes::_i2b: out->print("[i2b] "); break;
    case Bytecodes::_i2c: out->print("[i2c] "); break;
    case Bytecodes::_i2d: out->print("[i2d] "); break;
    case Bytecodes::_i2f: out->print("[i2f] "); break;
    case Bytecodes::_i2l: out->print("[i2l] "); break;
    case Bytecodes::_i2s: out->print("[i2s] "); break;
    case Bytecodes::_l2i: out->print("[l2i] "); break;
    case Bytecodes::_l2f: out->print("[l2f] "); break;
    case Bytecodes::_l2d: out->print("[l2d] "); break;
    default:
      out->print("[?%d]",code);
    break;
  }
}

void LIR_OpAllocObj::print_instr(outputStream* out) const {
  klass()->print(out);                      out->print(" ");
  obj()->print(out);                        out->print(" ");
  tmp1()->print(out);                       out->print(" ");
  tmp2()->print(out);                       out->print(" ");
  tmp3()->print(out);                       out->print(" ");
  tmp4()->print(out);                       out->print(" ");
  out->print("[hdr:%d]", header_size()); out->print(" ");
  out->print("[obj:%d]", object_size()); out->print(" ");
  out->print("[lbl:" INTPTR_FORMAT "]", p2i(stub()->entry()));
}

void LIR_OpRoundFP::print_instr(outputStream* out) const {
  _opr->print(out);         out->print(" ");
  tmp()->print(out);        out->print(" ");
  result_opr()->print(out); out->print(" ");
}

// LIR_Op2
void LIR_Op2::print_instr(outputStream* out) const {
  if (code() == lir_cmove) {
    print_condition(out, condition());         out->print(" ");
  }
  in_opr1()->print(out);    out->print(" ");
  in_opr2()->print(out);    out->print(" ");
  if (tmp1_opr()->is_valid()) { tmp1_opr()->print(out);    out->print(" "); }
  if (tmp2_opr()->is_valid()) { tmp2_opr()->print(out);    out->print(" "); }
  if (tmp3_opr()->is_valid()) { tmp3_opr()->print(out);    out->print(" "); }
  if (tmp4_opr()->is_valid()) { tmp4_opr()->print(out);    out->print(" "); }
  if (tmp5_opr()->is_valid()) { tmp5_opr()->print(out);    out->print(" "); }
  result_opr()->print(out);
}

void LIR_OpAllocArray::print_instr(outputStream* out) const {
  klass()->print(out);                   out->print(" ");
  len()->print(out);                     out->print(" ");
  obj()->print(out);                     out->print(" ");
  tmp1()->print(out);                    out->print(" ");
  tmp2()->print(out);                    out->print(" ");
  tmp3()->print(out);                    out->print(" ");
  tmp4()->print(out);                    out->print(" ");
  out->print("[type:0x%x]", type());     out->print(" ");
  out->print("[label:" INTPTR_FORMAT "]", p2i(stub()->entry()));
}


void LIR_OpTypeCheck::print_instr(outputStream* out) const {
  object()->print(out);                  out->print(" ");
  if (code() == lir_store_check) {
    array()->print(out);                 out->print(" ");
  }
  if (code() != lir_store_check) {
    klass()->print_name_on(out);         out->print(" ");
    if (fast_check())                 out->print("fast_check ");
  }
  tmp1()->print(out);                    out->print(" ");
  tmp2()->print(out);                    out->print(" ");
  tmp3()->print(out);                    out->print(" ");
  result_opr()->print(out);              out->print(" ");
  if (info_for_exception() != NULL) out->print(" [bci:%d]", info_for_exception()->stack()->bci());
}


// LIR_Op3
void LIR_Op3::print_instr(outputStream* out) const {
  in_opr1()->print(out);    out->print(" ");
  in_opr2()->print(out);    out->print(" ");
  in_opr3()->print(out);    out->print(" ");
  result_opr()->print(out);
}


void LIR_OpLock::print_instr(outputStream* out) const {
  hdr_opr()->print(out);   out->print(" ");
  obj_opr()->print(out);   out->print(" ");
  lock_opr()->print(out);  out->print(" ");
  if (_scratch->is_valid()) {
    _scratch->print(out);  out->print(" ");
  }
  out->print("[lbl:" INTPTR_FORMAT "]", p2i(stub()->entry()));
}

#ifdef ASSERT
void LIR_OpAssert::print_instr(outputStream* out) const {
  print_condition(out, condition()); out->print(" ");
  in_opr1()->print(out);             out->print(" ");
  in_opr2()->print(out);             out->print(", \"");
  out->print("%s", msg());          out->print("\"");
}
#endif


void LIR_OpDelay::print_instr(outputStream* out) const {
  _op->print_on(out);
}


// LIR_OpProfileCall
void LIR_OpProfileCall::print_instr(outputStream* out) const {
  profiled_method()->name()->print_symbol_on(out);
  out->print(".");
  profiled_method()->holder()->name()->print_symbol_on(out);
  out->print(" @ %d ", profiled_bci());
  mdo()->print(out);           out->print(" ");
  recv()->print(out);          out->print(" ");
  tmp1()->print(out);          out->print(" ");
}

// LIR_OpProfileType
void LIR_OpProfileType::print_instr(outputStream* out) const {
  out->print("exact = "); exact_klass()->print_name_on(out);
  out->print("current = "); ciTypeEntries::print_ciklass(out, current_klass());
  mdp()->print(out);          out->print(" ");
  obj()->print(out);          out->print(" ");
  tmp()->print(out);          out->print(" ");
}

#endif // PRODUCT

// Implementation of LIR_InsertionBuffer

void LIR_InsertionBuffer::append(int index, LIR_Op* op) {
  assert(_index_and_count.length() % 2 == 0, "must have a count for each index");

  int i = number_of_insertion_points() - 1;
  if (i < 0 || index_at(i) < index) {
    append_new(index, 1);
  } else {
    assert(index_at(i) == index, "can append LIR_Ops in ascending order only");
    assert(count_at(i) > 0, "check");
    set_count_at(i, count_at(i) + 1);
  }
  _ops.push(op);

  DEBUG_ONLY(verify());
}

#ifdef ASSERT
void LIR_InsertionBuffer::verify() {
  int sum = 0;
  int prev_idx = -1;

  for (int i = 0; i < number_of_insertion_points(); i++) {
    assert(prev_idx < index_at(i), "index must be ordered ascending");
    sum += count_at(i);
  }
  assert(sum == number_of_ops(), "wrong total sum");
}
#endif<|MERGE_RESOLUTION|>--- conflicted
+++ resolved
@@ -1569,20 +1569,14 @@
   } else if (is_single_cpu()) {
     out->print("%s", as_register()->name());
   } else if (is_double_cpu()) {
-<<<<<<< HEAD
-    out->print(as_register_hi()->name());
-    out->print(as_register_lo()->name());
+    out->print("%s", as_register_hi()->name());
+    out->print("%s", as_register_lo()->name());
 #if defined(AARCH64)
   } else if (is_single_fpu()) {
     out->print("fpu%d", fpu_regnr());
   } else if (is_double_fpu()) {
     out->print("fpu%d", fpu_regnrLo());
 #elif defined(X86)
-=======
-    out->print("%s", as_register_hi()->name());
-    out->print("%s", as_register_lo()->name());
-#if defined(X86)
->>>>>>> 84923bd6
   } else if (is_single_xmm()) {
     out->print("%s", as_xmm_float_reg()->name());
   } else if (is_double_xmm()) {
