--- conflicted
+++ resolved
@@ -1474,11 +1474,7 @@
  private:
    Bytecodes::Code _bytecode;
    ConversionStub* _stub;
-<<<<<<< HEAD
-#if defined(PPC) || defined(TARGET_ARCH_aarch64)
-=======
 #if defined(PPC) || defined(AARCH64)
->>>>>>> 97f6928a
   LIR_Opr _tmp1;
   LIR_Opr _tmp2;
 #endif
@@ -1493,11 +1489,7 @@
 #endif
      , _bytecode(code)                           {}
 
-<<<<<<< HEAD
-#if defined(PPC) || defined(TARGET_ARCH_aarch64)
-=======
 #if defined(PPC) || defined(AARCH64)
->>>>>>> 97f6928a
    LIR_OpConvert(Bytecodes::Code code, LIR_Opr opr, LIR_Opr result, ConversionStub* stub
                  ,LIR_Opr tmp1, LIR_Opr tmp2)
      : LIR_Op1(lir_convert, opr, result)
@@ -1509,11 +1501,7 @@
 
   Bytecodes::Code bytecode() const               { return _bytecode; }
   ConversionStub* stub() const                   { return _stub; }
-<<<<<<< HEAD
-#if defined(PPC) || defined(TARGET_ARCH_aarch64)
-=======
 #if defined(PPC) || defined(AARCH64)
->>>>>>> 97f6928a
   LIR_Opr tmp1() const                           { return _tmp1; }
   LIR_Opr tmp2() const                           { return _tmp2; }
 #endif
@@ -2156,11 +2144,7 @@
 #ifdef PPC
   void convert(Bytecodes::Code code, LIR_Opr left, LIR_Opr dst, LIR_Opr tmp1, LIR_Opr tmp2) { append(new LIR_OpConvert(code, left, dst, NULL, tmp1, tmp2)); }
 #endif
-<<<<<<< HEAD
-#if defined (TARGET_ARCH_aarch64)
-=======
 #if defined(AARCH64)
->>>>>>> 97f6928a
   void convert(Bytecodes::Code code, LIR_Opr left, LIR_Opr dst,
                ConversionStub* stub = NULL, LIR_Opr tmp1 = LIR_OprDesc::illegalOpr()) {
     append(new LIR_OpConvert(code, left, dst, stub, tmp1, LIR_OprDesc::illegalOpr()));
