/*
 * Copyright (c) 1999, 2013, Oracle and/or its affiliates. All rights reserved.
 * DO NOT ALTER OR REMOVE COPYRIGHT NOTICES OR THIS FILE HEADER.
 *
 * This code is free software; you can redistribute it and/or modify it
 * under the terms of the GNU General Public License version 2 only, as
 * published by the Free Software Foundation.
 *
 * This code is distributed in the hope that it will be useful, but WITHOUT
 * ANY WARRANTY; without even the implied warranty of MERCHANTABILITY or
 * FITNESS FOR A PARTICULAR PURPOSE.  See the GNU General Public License
 * version 2 for more details (a copy is included in the LICENSE file that
 * accompanied this code).
 *
 * You should have received a copy of the GNU General Public License version
 * 2 along with this work; if not, write to the Free Software Foundation,
 * Inc., 51 Franklin St, Fifth Floor, Boston, MA 02110-1301 USA.
 *
 * Please contact Oracle, 500 Oracle Parkway, Redwood Shores, CA 94065 USA
 * or visit www.oracle.com if you need additional information or have any
 * questions.
 *
 */

#include "precompiled.hpp"
#include "asm/codeBuffer.hpp"
#include "c1/c1_CodeStubs.hpp"
#include "c1/c1_Defs.hpp"
#include "c1/c1_FrameMap.hpp"
#include "c1/c1_LIRAssembler.hpp"
#include "c1/c1_MacroAssembler.hpp"
#include "c1/c1_Runtime1.hpp"
#include "classfile/systemDictionary.hpp"
#include "classfile/vmSymbols.hpp"
#include "code/codeBlob.hpp"
#include "code/compiledIC.hpp"
#include "code/pcDesc.hpp"
#include "code/scopeDesc.hpp"
#include "code/vtableStubs.hpp"
#include "compiler/disassembler.hpp"
#include "gc_interface/collectedHeap.hpp"
#include "interpreter/bytecode.hpp"
#include "interpreter/interpreter.hpp"
#include "memory/allocation.inline.hpp"
#include "memory/barrierSet.hpp"
#include "memory/oopFactory.hpp"
#include "memory/resourceArea.hpp"
#include "oops/objArrayKlass.hpp"
#include "oops/oop.inline.hpp"
#include "runtime/biasedLocking.hpp"
#include "runtime/compilationPolicy.hpp"
#include "runtime/interfaceSupport.hpp"
#include "runtime/javaCalls.hpp"
#include "runtime/sharedRuntime.hpp"
#include "runtime/threadCritical.hpp"
#include "runtime/vframe.hpp"
#include "runtime/vframeArray.hpp"
#include "utilities/copy.hpp"
#include "utilities/events.hpp"

#ifdef BUILTIN_SIM
#include "../../../../../../simulator/simulator.hpp"
#endif

// Implementation of StubAssembler

StubAssembler::StubAssembler(CodeBuffer* code, const char * name, int stub_id) : C1_MacroAssembler(code) {
  _name = name;
  _must_gc_arguments = false;
  _frame_size = no_frame_size;
  _num_rt_args = 0;
  _stub_id = stub_id;
}


void StubAssembler::set_info(const char* name, bool must_gc_arguments) {
  _name = name;
  _must_gc_arguments = must_gc_arguments;
}


void StubAssembler::set_frame_size(int size) {
  if (_frame_size == no_frame_size) {
    _frame_size = size;
  }
  assert(_frame_size == size, "can't change the frame size");
}


void StubAssembler::set_num_rt_args(int args) {
  if (_num_rt_args == 0) {
    _num_rt_args = args;
  }
  assert(_num_rt_args == args, "can't change the number of args");
}

// Implementation of Runtime1

CodeBlob* Runtime1::_blobs[Runtime1::number_of_ids];
const char *Runtime1::_blob_names[] = {
  RUNTIME1_STUBS(STUB_NAME, LAST_STUB_NAME)
};

#ifndef PRODUCT
// statistics
int Runtime1::_generic_arraycopy_cnt = 0;
int Runtime1::_primitive_arraycopy_cnt = 0;
int Runtime1::_oop_arraycopy_cnt = 0;
int Runtime1::_generic_arraycopystub_cnt = 0;
int Runtime1::_arraycopy_slowcase_cnt = 0;
int Runtime1::_arraycopy_checkcast_cnt = 0;
int Runtime1::_arraycopy_checkcast_attempt_cnt = 0;
int Runtime1::_new_type_array_slowcase_cnt = 0;
int Runtime1::_new_object_array_slowcase_cnt = 0;
int Runtime1::_new_instance_slowcase_cnt = 0;
int Runtime1::_new_multi_array_slowcase_cnt = 0;
int Runtime1::_monitorenter_slowcase_cnt = 0;
int Runtime1::_monitorexit_slowcase_cnt = 0;
int Runtime1::_patch_code_slowcase_cnt = 0;
int Runtime1::_throw_range_check_exception_count = 0;
int Runtime1::_throw_index_exception_count = 0;
int Runtime1::_throw_div0_exception_count = 0;
int Runtime1::_throw_null_pointer_exception_count = 0;
int Runtime1::_throw_class_cast_exception_count = 0;
int Runtime1::_throw_incompatible_class_change_error_count = 0;
int Runtime1::_throw_array_store_exception_count = 0;
int Runtime1::_throw_count = 0;

static int _byte_arraycopy_cnt = 0;
static int _short_arraycopy_cnt = 0;
static int _int_arraycopy_cnt = 0;
static int _long_arraycopy_cnt = 0;
static int _oop_arraycopy_cnt = 0;

address Runtime1::arraycopy_count_address(BasicType type) {
  switch (type) {
  case T_BOOLEAN:
  case T_BYTE:   return (address)&_byte_arraycopy_cnt;
  case T_CHAR:
  case T_SHORT:  return (address)&_short_arraycopy_cnt;
  case T_FLOAT:
  case T_INT:    return (address)&_int_arraycopy_cnt;
  case T_DOUBLE:
  case T_LONG:   return (address)&_long_arraycopy_cnt;
  case T_ARRAY:
  case T_OBJECT: return (address)&_oop_arraycopy_cnt;
  default:
    ShouldNotReachHere();
    return NULL;
  }
}


#endif

// Simple helper to see if the caller of a runtime stub which
// entered the VM has been deoptimized

static bool caller_is_deopted() {
  JavaThread* thread = JavaThread::current();
  RegisterMap reg_map(thread, false);
  frame runtime_frame = thread->last_frame();
  frame caller_frame = runtime_frame.sender(&reg_map);
  assert(caller_frame.is_compiled_frame(), "must be compiled");
  return caller_frame.is_deoptimized_frame();
}

// Stress deoptimization
static void deopt_caller() {
  if ( !caller_is_deopted()) {
    JavaThread* thread = JavaThread::current();
    RegisterMap reg_map(thread, false);
    frame runtime_frame = thread->last_frame();
    frame caller_frame = runtime_frame.sender(&reg_map);
    Deoptimization::deoptimize_frame(thread, caller_frame.id());
    assert(caller_is_deopted(), "Must be deoptimized");
  }
}


void Runtime1::generate_blob_for(BufferBlob* buffer_blob, StubID id) {
  assert(0 <= id && id < number_of_ids, "illegal stub id");
  ResourceMark rm;
  // create code buffer for code storage
  CodeBuffer code(buffer_blob);

  Compilation::setup_code_buffer(&code, 0);

  // create assembler for code generation
  StubAssembler* sasm = new StubAssembler(&code, name_for(id), id);
  // generate code for runtime stub
  OopMapSet* oop_maps;
  oop_maps = generate_code_for(id, sasm);
  assert(oop_maps == NULL || sasm->frame_size() != no_frame_size,
         "if stub has an oop map it must have a valid frame size");

#ifdef ASSERT
  // Make sure that stubs that need oopmaps have them
  switch (id) {
    // These stubs don't need to have an oopmap
    case dtrace_object_alloc_id:
    case g1_pre_barrier_slow_id:
    case g1_post_barrier_slow_id:
    case slow_subtype_check_id:
    case fpu2long_stub_id:
    case unwind_exception_id:
    case counter_overflow_id:
#if defined(SPARC) || defined(PPC)
    case handle_exception_nofpu_id:  // Unused on sparc
#endif
#ifdef TARGET_ARCH_aarch64
    case throw_index_exception_id:
    case throw_array_store_exception_id:
    case deoptimize_id:
#endif
      break;

    // All other stubs should have oopmaps
    default:
      assert(oop_maps != NULL, "must have an oopmap");
      break;
  }
#endif

  // align so printing shows nop's instead of random code at the end (SimpleStubs are aligned)
  sasm->align(BytesPerWord);
  // make sure all code is in code buffer
  sasm->flush();
  // create blob - distinguish a few special cases
  CodeBlob* blob = RuntimeStub::new_runtime_stub(name_for(id),
                                                 &code,
                                                 CodeOffsets::frame_never_safe,
                                                 sasm->frame_size(),
                                                 oop_maps,
                                                 sasm->must_gc_arguments());
#ifdef BUILTIN_SIM
  if (NotifySimulator) {
    size_t len = 65536;
    char *name = new char[len];

    // tell the sim about the new stub code
    AArch64Simulator *simulator = AArch64Simulator::get_current(UseSimulatorCache, DisableBCCheck);
    strncpy(name, name_for(id), len);
    // replace spaces with underscore so we can write to file and reparse
    for (char *p = strpbrk(name, " "); p; p = strpbrk(p, " ")) {
      *p = '_';
    }
    unsigned char *base = blob->code_begin();
    simulator->notifyCompile(name, base);
    // code does not get relocated so just pass offset 0 and the code is live
    simulator->notifyRelocate(base, 0);
    delete[] name;
  }
#endif
  // install blob
  assert(blob != NULL, "blob must exist");
  _blobs[id] = blob;
}


void Runtime1::initialize(BufferBlob* blob) {
  // platform-dependent initialization
  initialize_pd();
  // generate stubs
  for (int id = 0; id < number_of_ids; id++) generate_blob_for(blob, (StubID)id);
  // printing
#ifndef PRODUCT
  if (PrintSimpleStubs) {
    ResourceMark rm;
    for (int id = 0; id < number_of_ids; id++) {
      _blobs[id]->print();
      if (_blobs[id]->oop_maps() != NULL) {
        _blobs[id]->oop_maps()->print();
      }
    }
  }
#endif
}


CodeBlob* Runtime1::blob_for(StubID id) {
  assert(0 <= id && id < number_of_ids, "illegal stub id");
  return _blobs[id];
}


const char* Runtime1::name_for(StubID id) {
  assert(0 <= id && id < number_of_ids, "illegal stub id");
  return _blob_names[id];
}

const char* Runtime1::name_for_address(address entry) {
  for (int id = 0; id < number_of_ids; id++) {
    if (entry == entry_for((StubID)id)) return name_for((StubID)id);
  }

#define FUNCTION_CASE(a, f) \
  if ((intptr_t)a == CAST_FROM_FN_PTR(intptr_t, f))  return #f

  FUNCTION_CASE(entry, os::javaTimeMillis);
  FUNCTION_CASE(entry, os::javaTimeNanos);
  FUNCTION_CASE(entry, SharedRuntime::OSR_migration_end);
  FUNCTION_CASE(entry, SharedRuntime::d2f);
  FUNCTION_CASE(entry, SharedRuntime::d2i);
  FUNCTION_CASE(entry, SharedRuntime::d2l);
  FUNCTION_CASE(entry, SharedRuntime::dcos);
  FUNCTION_CASE(entry, SharedRuntime::dexp);
  FUNCTION_CASE(entry, SharedRuntime::dlog);
  FUNCTION_CASE(entry, SharedRuntime::dlog10);
  FUNCTION_CASE(entry, SharedRuntime::dpow);
  FUNCTION_CASE(entry, SharedRuntime::drem);
  FUNCTION_CASE(entry, SharedRuntime::dsin);
  FUNCTION_CASE(entry, SharedRuntime::dtan);
  FUNCTION_CASE(entry, SharedRuntime::f2i);
  FUNCTION_CASE(entry, SharedRuntime::f2l);
  FUNCTION_CASE(entry, SharedRuntime::frem);
  FUNCTION_CASE(entry, SharedRuntime::l2d);
  FUNCTION_CASE(entry, SharedRuntime::l2f);
  FUNCTION_CASE(entry, SharedRuntime::ldiv);
  FUNCTION_CASE(entry, SharedRuntime::lmul);
  FUNCTION_CASE(entry, SharedRuntime::lrem);
  FUNCTION_CASE(entry, SharedRuntime::lrem);
  FUNCTION_CASE(entry, SharedRuntime::dtrace_method_entry);
  FUNCTION_CASE(entry, SharedRuntime::dtrace_method_exit);
  FUNCTION_CASE(entry, is_instance_of);
  FUNCTION_CASE(entry, trace_block_entry);
#ifdef TRACE_HAVE_INTRINSICS
  FUNCTION_CASE(entry, TRACE_TIME_METHOD);
#endif
  FUNCTION_CASE(entry, StubRoutines::updateBytesCRC32());

#undef FUNCTION_CASE

  // Soft float adds more runtime names.
  return pd_name_for_address(entry);
}


JRT_ENTRY(void, Runtime1::new_instance(JavaThread* thread, Klass* klass))
  NOT_PRODUCT(_new_instance_slowcase_cnt++;)

  assert(klass->is_klass(), "not a class");
  instanceKlassHandle h(thread, klass);
  h->check_valid_for_instantiation(true, CHECK);
  // make sure klass is initialized
  h->initialize(CHECK);
  // allocate instance and return via TLS
  oop obj = h->allocate_instance(CHECK);
  thread->set_vm_result(obj);
JRT_END


JRT_ENTRY(void, Runtime1::new_type_array(JavaThread* thread, Klass* klass, jint length))
  NOT_PRODUCT(_new_type_array_slowcase_cnt++;)
  // Note: no handle for klass needed since they are not used
  //       anymore after new_typeArray() and no GC can happen before.
  //       (This may have to change if this code changes!)
  assert(klass->is_klass(), "not a class");
  BasicType elt_type = TypeArrayKlass::cast(klass)->element_type();
  oop obj = oopFactory::new_typeArray(elt_type, length, CHECK);
  thread->set_vm_result(obj);
  // This is pretty rare but this runtime patch is stressful to deoptimization
  // if we deoptimize here so force a deopt to stress the path.
  if (DeoptimizeALot) {
    deopt_caller();
  }

JRT_END


JRT_ENTRY(void, Runtime1::new_object_array(JavaThread* thread, Klass* array_klass, jint length))
  NOT_PRODUCT(_new_object_array_slowcase_cnt++;)

  // Note: no handle for klass needed since they are not used
  //       anymore after new_objArray() and no GC can happen before.
  //       (This may have to change if this code changes!)
  assert(array_klass->is_klass(), "not a class");
  Klass* elem_klass = ObjArrayKlass::cast(array_klass)->element_klass();
  objArrayOop obj = oopFactory::new_objArray(elem_klass, length, CHECK);
  thread->set_vm_result(obj);
  // This is pretty rare but this runtime patch is stressful to deoptimization
  // if we deoptimize here so force a deopt to stress the path.
  if (DeoptimizeALot) {
    deopt_caller();
  }
JRT_END


JRT_ENTRY(void, Runtime1::new_multi_array(JavaThread* thread, Klass* klass, int rank, jint* dims))
  NOT_PRODUCT(_new_multi_array_slowcase_cnt++;)

  assert(klass->is_klass(), "not a class");
  assert(rank >= 1, "rank must be nonzero");
  oop obj = ArrayKlass::cast(klass)->multi_allocate(rank, dims, CHECK);
  thread->set_vm_result(obj);
JRT_END


JRT_ENTRY(void, Runtime1::unimplemented_entry(JavaThread* thread, StubID id))
  tty->print_cr("Runtime1::entry_for(%d) returned unimplemented entry point", id);
JRT_END


JRT_ENTRY(void, Runtime1::throw_array_store_exception(JavaThread* thread, oopDesc* obj))
  ResourceMark rm(thread);
  const char* klass_name = obj->klass()->external_name();
  SharedRuntime::throw_and_post_jvmti_exception(thread, vmSymbols::java_lang_ArrayStoreException(), klass_name);
JRT_END


// counter_overflow() is called from within C1-compiled methods. The enclosing method is the method
// associated with the top activation record. The inlinee (that is possibly included in the enclosing
// method) method oop is passed as an argument. In order to do that it is embedded in the code as
// a constant.
static nmethod* counter_overflow_helper(JavaThread* THREAD, int branch_bci, Method* m) {
  nmethod* osr_nm = NULL;
  methodHandle method(THREAD, m);

  RegisterMap map(THREAD, false);
  frame fr =  THREAD->last_frame().sender(&map);
  nmethod* nm = (nmethod*) fr.cb();
  assert(nm!= NULL && nm->is_nmethod(), "Sanity check");
  methodHandle enclosing_method(THREAD, nm->method());

  CompLevel level = (CompLevel)nm->comp_level();
  int bci = InvocationEntryBci;
  if (branch_bci != InvocationEntryBci) {
    // Compute desination bci
    address pc = method()->code_base() + branch_bci;
    Bytecodes::Code branch = Bytecodes::code_at(method(), pc);
    int offset = 0;
    switch (branch) {
      case Bytecodes::_if_icmplt: case Bytecodes::_iflt:
      case Bytecodes::_if_icmpgt: case Bytecodes::_ifgt:
      case Bytecodes::_if_icmple: case Bytecodes::_ifle:
      case Bytecodes::_if_icmpge: case Bytecodes::_ifge:
      case Bytecodes::_if_icmpeq: case Bytecodes::_if_acmpeq: case Bytecodes::_ifeq:
      case Bytecodes::_if_icmpne: case Bytecodes::_if_acmpne: case Bytecodes::_ifne:
      case Bytecodes::_ifnull: case Bytecodes::_ifnonnull: case Bytecodes::_goto:
        offset = (int16_t)Bytes::get_Java_u2(pc + 1);
        break;
      case Bytecodes::_goto_w:
        offset = Bytes::get_Java_u4(pc + 1);
        break;
      default: ;
    }
    bci = branch_bci + offset;
  }
  assert(!HAS_PENDING_EXCEPTION, "Should not have any exceptions pending");
  osr_nm = CompilationPolicy::policy()->event(enclosing_method, method, branch_bci, bci, level, nm, THREAD);
  assert(!HAS_PENDING_EXCEPTION, "Event handler should not throw any exceptions");
  return osr_nm;
}

JRT_BLOCK_ENTRY(address, Runtime1::counter_overflow(JavaThread* thread, int bci, Method* method))
  nmethod* osr_nm;
  JRT_BLOCK
    osr_nm = counter_overflow_helper(thread, bci, method);
    if (osr_nm != NULL) {
      RegisterMap map(thread, false);
      frame fr =  thread->last_frame().sender(&map);
      Deoptimization::deoptimize_frame(thread, fr.id());
    }
  JRT_BLOCK_END
  return NULL;
JRT_END

extern void vm_exit(int code);

// Enter this method from compiled code handler below. This is where we transition
// to VM mode. This is done as a helper routine so that the method called directly
// from compiled code does not have to transition to VM. This allows the entry
// method to see if the nmethod that we have just looked up a handler for has
// been deoptimized while we were in the vm. This simplifies the assembly code
// cpu directories.
//
// We are entering here from exception stub (via the entry method below)
// If there is a compiled exception handler in this method, we will continue there;
// otherwise we will unwind the stack and continue at the caller of top frame method
// Note: we enter in Java using a special JRT wrapper. This wrapper allows us to
// control the area where we can allow a safepoint. After we exit the safepoint area we can
// check to see if the handler we are going to return is now in a nmethod that has
// been deoptimized. If that is the case we return the deopt blob
// unpack_with_exception entry instead. This makes life for the exception blob easier
// because making that same check and diverting is painful from assembly language.
JRT_ENTRY_NO_ASYNC(static address, exception_handler_for_pc_helper(JavaThread* thread, oopDesc* ex, address pc, nmethod*& nm))
  // Reset method handle flag.
  thread->set_is_method_handle_return(false);

  Handle exception(thread, ex);
  nm = CodeCache::find_nmethod(pc);
  assert(nm != NULL, "this is not an nmethod");
  // Adjust the pc as needed/
  if (nm->is_deopt_pc(pc)) {
    RegisterMap map(thread, false);
    frame exception_frame = thread->last_frame().sender(&map);
    // if the frame isn't deopted then pc must not correspond to the caller of last_frame
    assert(exception_frame.is_deoptimized_frame(), "must be deopted");
    pc = exception_frame.pc();
  }
#ifdef ASSERT
  assert(exception.not_null(), "NULL exceptions should be handled by throw_exception");
  assert(exception->is_oop(), "just checking");
  // Check that exception is a subclass of Throwable, otherwise we have a VerifyError
  if (!(exception->is_a(SystemDictionary::Throwable_klass()))) {
    if (ExitVMOnVerifyError) vm_exit(-1);
    ShouldNotReachHere();
  }
#endif

  // Check the stack guard pages and reenable them if necessary and there is
  // enough space on the stack to do so.  Use fast exceptions only if the guard
  // pages are enabled.
  bool guard_pages_enabled = thread->stack_yellow_zone_enabled();
  if (!guard_pages_enabled) guard_pages_enabled = thread->reguard_stack();

  if (JvmtiExport::can_post_on_exceptions()) {
    // To ensure correct notification of exception catches and throws
    // we have to deoptimize here.  If we attempted to notify the
    // catches and throws during this exception lookup it's possible
    // we could deoptimize on the way out of the VM and end back in
    // the interpreter at the throw site.  This would result in double
    // notifications since the interpreter would also notify about
    // these same catches and throws as it unwound the frame.

    RegisterMap reg_map(thread);
    frame stub_frame = thread->last_frame();
    frame caller_frame = stub_frame.sender(&reg_map);

    // We don't really want to deoptimize the nmethod itself since we
    // can actually continue in the exception handler ourselves but I
    // don't see an easy way to have the desired effect.
    Deoptimization::deoptimize_frame(thread, caller_frame.id());
    assert(caller_is_deopted(), "Must be deoptimized");

    return SharedRuntime::deopt_blob()->unpack_with_exception_in_tls();
  }

  // ExceptionCache is used only for exceptions at call sites and not for implicit exceptions
  if (guard_pages_enabled) {
    address fast_continuation = nm->handler_for_exception_and_pc(exception, pc);
    if (fast_continuation != NULL) {
      // Set flag if return address is a method handle call site.
      thread->set_is_method_handle_return(nm->is_method_handle_return(pc));
      return fast_continuation;
    }
  }

  // If the stack guard pages are enabled, check whether there is a handler in
  // the current method.  Otherwise (guard pages disabled), force an unwind and
  // skip the exception cache update (i.e., just leave continuation==NULL).
  address continuation = NULL;
  if (guard_pages_enabled) {

    // New exception handling mechanism can support inlined methods
    // with exception handlers since the mappings are from PC to PC

    // debugging support
    // tracing
    if (TraceExceptions) {
      ttyLocker ttyl;
      ResourceMark rm;
      tty->print_cr("Exception <%s> (0x%x) thrown in compiled method <%s> at PC " PTR_FORMAT " for thread 0x%x",
                    exception->print_value_string(), (address)exception(), nm->method()->print_value_string(), pc, thread);
    }
    // for AbortVMOnException flag
    NOT_PRODUCT(Exceptions::debug_check_abort(exception));

    // Clear out the exception oop and pc since looking up an
    // exception handler can cause class loading, which might throw an
    // exception and those fields are expected to be clear during
    // normal bytecode execution.
    thread->set_exception_oop(NULL);
    thread->set_exception_pc(NULL);

    continuation = SharedRuntime::compute_compiled_exc_handler(nm, pc, exception, false, false);
    // If an exception was thrown during exception dispatch, the exception oop may have changed
    thread->set_exception_oop(exception());
    thread->set_exception_pc(pc);

    // the exception cache is used only by non-implicit exceptions
    if (continuation != NULL) {
      nm->add_handler_for_exception_and_pc(exception, pc, continuation);
    }
  }

  thread->set_vm_result(exception());
  // Set flag if return address is a method handle call site.
  thread->set_is_method_handle_return(nm->is_method_handle_return(pc));

  if (TraceExceptions) {
    ttyLocker ttyl;
    ResourceMark rm;
    tty->print_cr("Thread " PTR_FORMAT " continuing at PC " PTR_FORMAT " for exception thrown at PC " PTR_FORMAT,
                  thread, continuation, pc);
  }

  return continuation;
JRT_END

// Enter this method from compiled code only if there is a Java exception handler
// in the method handling the exception.
// We are entering here from exception stub. We don't do a normal VM transition here.
// We do it in a helper. This is so we can check to see if the nmethod we have just
// searched for an exception handler has been deoptimized in the meantime.
address Runtime1::exception_handler_for_pc(JavaThread* thread) {
  oop exception = thread->exception_oop();
  address pc = thread->exception_pc();
  // Still in Java mode
  DEBUG_ONLY(ResetNoHandleMark rnhm);
  nmethod* nm = NULL;
  address continuation = NULL;
  {
    // Enter VM mode by calling the helper
    ResetNoHandleMark rnhm;
    continuation = exception_handler_for_pc_helper(thread, exception, pc, nm);
  }
  // Back in JAVA, use no oops DON'T safepoint

  // Now check to see if the nmethod we were called from is now deoptimized.
  // If so we must return to the deopt blob and deoptimize the nmethod
  if (nm != NULL && caller_is_deopted()) {
    continuation = SharedRuntime::deopt_blob()->unpack_with_exception_in_tls();
  }

  assert(continuation != NULL, "no handler found");
  return continuation;
}


JRT_ENTRY(void, Runtime1::throw_range_check_exception(JavaThread* thread, int index))
  NOT_PRODUCT(_throw_range_check_exception_count++;)
  char message[jintAsStringSize];
  sprintf(message, "%d", index);
  SharedRuntime::throw_and_post_jvmti_exception(thread, vmSymbols::java_lang_ArrayIndexOutOfBoundsException(), message);
JRT_END


JRT_ENTRY(void, Runtime1::throw_index_exception(JavaThread* thread, int index))
  NOT_PRODUCT(_throw_index_exception_count++;)
  char message[16];
  sprintf(message, "%d", index);
  SharedRuntime::throw_and_post_jvmti_exception(thread, vmSymbols::java_lang_IndexOutOfBoundsException(), message);
JRT_END


JRT_ENTRY(void, Runtime1::throw_div0_exception(JavaThread* thread))
  NOT_PRODUCT(_throw_div0_exception_count++;)
  SharedRuntime::throw_and_post_jvmti_exception(thread, vmSymbols::java_lang_ArithmeticException(), "/ by zero");
JRT_END


JRT_ENTRY(void, Runtime1::throw_null_pointer_exception(JavaThread* thread))
  NOT_PRODUCT(_throw_null_pointer_exception_count++;)
  SharedRuntime::throw_and_post_jvmti_exception(thread, vmSymbols::java_lang_NullPointerException());
JRT_END


JRT_ENTRY(void, Runtime1::throw_class_cast_exception(JavaThread* thread, oopDesc* object))
  NOT_PRODUCT(_throw_class_cast_exception_count++;)
  ResourceMark rm(thread);
  char* message = SharedRuntime::generate_class_cast_message(
    thread, object->klass()->external_name());
  SharedRuntime::throw_and_post_jvmti_exception(
    thread, vmSymbols::java_lang_ClassCastException(), message);
JRT_END


JRT_ENTRY(void, Runtime1::throw_incompatible_class_change_error(JavaThread* thread))
  NOT_PRODUCT(_throw_incompatible_class_change_error_count++;)
  ResourceMark rm(thread);
  SharedRuntime::throw_and_post_jvmti_exception(thread, vmSymbols::java_lang_IncompatibleClassChangeError());
JRT_END


JRT_ENTRY_NO_ASYNC(void, Runtime1::monitorenter(JavaThread* thread, oopDesc* obj, BasicObjectLock* lock))
  NOT_PRODUCT(_monitorenter_slowcase_cnt++;)
  if (PrintBiasedLockingStatistics) {
    Atomic::inc(BiasedLocking::slow_path_entry_count_addr());
  }
  Handle h_obj(thread, obj);
  assert(h_obj()->is_oop(), "must be NULL or an object");
  if (UseBiasedLocking) {
    // Retry fast entry if bias is revoked to avoid unnecessary inflation
    ObjectSynchronizer::fast_enter(h_obj, lock->lock(), true, CHECK);
  } else {
    if (UseFastLocking) {
      // When using fast locking, the compiled code has already tried the fast case
      assert(obj == lock->obj(), "must match");
      ObjectSynchronizer::slow_enter(h_obj, lock->lock(), THREAD);
    } else {
      lock->set_obj(obj);
      ObjectSynchronizer::fast_enter(h_obj, lock->lock(), false, THREAD);
    }
  }
JRT_END


JRT_LEAF(void, Runtime1::monitorexit(JavaThread* thread, BasicObjectLock* lock))
  NOT_PRODUCT(_monitorexit_slowcase_cnt++;)
  assert(thread == JavaThread::current(), "threads must correspond");
  assert(thread->last_Java_sp(), "last_Java_sp must be set");
  // monitorexit is non-blocking (leaf routine) => no exceptions can be thrown
  EXCEPTION_MARK;

  oop obj = lock->obj();
  assert(obj->is_oop(), "must be NULL or an object");
  if (UseFastLocking) {
    // When using fast locking, the compiled code has already tried the fast case
    ObjectSynchronizer::slow_exit(obj, lock->lock(), THREAD);
  } else {
    ObjectSynchronizer::fast_exit(obj, lock->lock(), THREAD);
  }
JRT_END

// Cf. OptoRuntime::deoptimize_caller_frame
JRT_ENTRY(void, Runtime1::deoptimize(JavaThread* thread))
  // Called from within the owner thread, so no need for safepoint
  RegisterMap reg_map(thread, false);
  frame stub_frame = thread->last_frame();
  assert(stub_frame.is_runtime_frame(), "sanity check");
  frame caller_frame = stub_frame.sender(&reg_map);

  // We are coming from a compiled method; check this is true.
  assert(CodeCache::find_nmethod(caller_frame.pc()) != NULL, "sanity");

  // Deoptimize the caller frame.
  Deoptimization::deoptimize_frame(thread, caller_frame.id());

  // Return to the now deoptimized frame.
JRT_END


static Klass* resolve_field_return_klass(methodHandle caller, int bci, TRAPS) {
  Bytecode_field field_access(caller, bci);
  // This can be static or non-static field access
  Bytecodes::Code code       = field_access.code();

  // We must load class, initialize class and resolvethe field
  fieldDescriptor result; // initialize class if needed
  constantPoolHandle constants(THREAD, caller->constants());
  LinkResolver::resolve_field_access(result, constants, field_access.index(), Bytecodes::java_code(code), CHECK_NULL);
  return result.field_holder();
}


//
// This routine patches sites where a class wasn't loaded or
// initialized at the time the code was generated.  It handles
// references to classes, fields and forcing of initialization.  Most
// of the cases are straightforward and involving simply forcing
// resolution of a class, rewriting the instruction stream with the
// needed constant and replacing the call in this function with the
// patched code.  The case for static field is more complicated since
// the thread which is in the process of initializing a class can
// access it's static fields but other threads can't so the code
// either has to deoptimize when this case is detected or execute a
// check that the current thread is the initializing thread.  The
// current
//
// Patches basically look like this:
//
//
// patch_site: jmp patch stub     ;; will be patched
// continue:   ...
//             ...
//             ...
//             ...
//
// They have a stub which looks like this:
//
//             ;; patch body
//             movl <const>, reg           (for class constants)
//        <or> movl [reg1 + <const>], reg  (for field offsets)
//        <or> movl reg, [reg1 + <const>]  (for field offsets)
//             <being_init offset> <bytes to copy> <bytes to skip>
// patch_stub: call Runtime1::patch_code (through a runtime stub)
//             jmp patch_site
//
//
// A normal patch is done by rewriting the patch body, usually a move,
// and then copying it into place over top of the jmp instruction
// being careful to flush caches and doing it in an MP-safe way.  The
// constants following the patch body are used to find various pieces
// of the patch relative to the call site for Runtime1::patch_code.
// The case for getstatic and putstatic is more complicated because
// getstatic and putstatic have special semantics when executing while
// the class is being initialized.  getstatic/putstatic on a class
// which is being_initialized may be executed by the initializing
// thread but other threads have to block when they execute it.  This
// is accomplished in compiled code by executing a test of the current
// thread against the initializing thread of the class.  It's emitted
// as boilerplate in their stub which allows the patched code to be
// executed before it's copied back into the main body of the nmethod.
//
// being_init: get_thread(<tmp reg>
//             cmpl [reg1 + <init_thread_offset>], <tmp reg>
//             jne patch_stub
//             movl [reg1 + <const>], reg  (for field offsets)  <or>
//             movl reg, [reg1 + <const>]  (for field offsets)
//             jmp continue
//             <being_init offset> <bytes to copy> <bytes to skip>
// patch_stub: jmp Runtim1::patch_code (through a runtime stub)
//             jmp patch_site
//
// If the class is being initialized the patch body is rewritten and
// the patch site is rewritten to jump to being_init, instead of
// patch_stub.  Whenever this code is executed it checks the current
// thread against the intializing thread so other threads will enter
// the runtime and end up blocked waiting the class to finish
// initializing inside the calls to resolve_field below.  The
// initializing class will continue on it's way.  Once the class is
// fully_initialized, the intializing_thread of the class becomes
// NULL, so the next thread to execute this code will fail the test,
// call into patch_code and complete the patching process by copying
// the patch body back into the main part of the nmethod and resume
// executing.
//
//

JRT_ENTRY(void, Runtime1::patch_code(JavaThread* thread, Runtime1::StubID stub_id ))
  NOT_PRODUCT(_patch_code_slowcase_cnt++;)

  ResourceMark rm(thread);
  RegisterMap reg_map(thread, false);
  frame runtime_frame = thread->last_frame();
  frame caller_frame = runtime_frame.sender(&reg_map);

  // last java frame on stack
  vframeStream vfst(thread, true);
  assert(!vfst.at_end(), "Java frame must exist");

  methodHandle caller_method(THREAD, vfst.method());
  // Note that caller_method->code() may not be same as caller_code because of OSR's
  // Note also that in the presence of inlining it is not guaranteed
  // that caller_method() == caller_code->method()

  int bci = vfst.bci();
  Bytecodes::Code code = caller_method()->java_code_at(bci);

#ifndef PRODUCT
  // this is used by assertions in the access_field_patching_id
  BasicType patch_field_type = T_ILLEGAL;
#endif // PRODUCT
  bool deoptimize_for_volatile = false;
  int patch_field_offset = -1;
  KlassHandle init_klass(THREAD, NULL); // klass needed by load_klass_patching code
  KlassHandle load_klass(THREAD, NULL); // klass needed by load_klass_patching code
  Handle mirror(THREAD, NULL);                    // oop needed by load_mirror_patching code
  Handle appendix(THREAD, NULL);                  // oop needed by appendix_patching code
  bool load_klass_or_mirror_patch_id =
    (stub_id == Runtime1::load_klass_patching_id || stub_id == Runtime1::load_mirror_patching_id);

  if (stub_id == Runtime1::access_field_patching_id) {

    Bytecode_field field_access(caller_method, bci);
    fieldDescriptor result; // initialize class if needed
    Bytecodes::Code code = field_access.code();
    constantPoolHandle constants(THREAD, caller_method->constants());
    LinkResolver::resolve_field_access(result, constants, field_access.index(), Bytecodes::java_code(code), CHECK);
    patch_field_offset = result.offset();

    // If we're patching a field which is volatile then at compile it
    // must not have been know to be volatile, so the generated code
    // isn't correct for a volatile reference.  The nmethod has to be
    // deoptimized so that the code can be regenerated correctly.
    // This check is only needed for access_field_patching since this
    // is the path for patching field offsets.  load_klass is only
    // used for patching references to oops which don't need special
    // handling in the volatile case.
    deoptimize_for_volatile = result.access_flags().is_volatile();

#ifndef PRODUCT
    patch_field_type = result.field_type();
#endif
  } else if (load_klass_or_mirror_patch_id) {
    Klass* k = NULL;
    switch (code) {
      case Bytecodes::_putstatic:
      case Bytecodes::_getstatic:
        { Klass* klass = resolve_field_return_klass(caller_method, bci, CHECK);
          init_klass = KlassHandle(THREAD, klass);
          mirror = Handle(THREAD, klass->java_mirror());
        }
        break;
      case Bytecodes::_new:
        { Bytecode_new bnew(caller_method(), caller_method->bcp_from(bci));
          k = caller_method->constants()->klass_at(bnew.index(), CHECK);
        }
        break;
      case Bytecodes::_multianewarray:
        { Bytecode_multianewarray mna(caller_method(), caller_method->bcp_from(bci));
          k = caller_method->constants()->klass_at(mna.index(), CHECK);
        }
        break;
      case Bytecodes::_instanceof:
        { Bytecode_instanceof io(caller_method(), caller_method->bcp_from(bci));
          k = caller_method->constants()->klass_at(io.index(), CHECK);
        }
        break;
      case Bytecodes::_checkcast:
        { Bytecode_checkcast cc(caller_method(), caller_method->bcp_from(bci));
          k = caller_method->constants()->klass_at(cc.index(), CHECK);
        }
        break;
      case Bytecodes::_anewarray:
        { Bytecode_anewarray anew(caller_method(), caller_method->bcp_from(bci));
          Klass* ek = caller_method->constants()->klass_at(anew.index(), CHECK);
          k = ek->array_klass(CHECK);
        }
        break;
      case Bytecodes::_ldc:
      case Bytecodes::_ldc_w:
        {
          Bytecode_loadconstant cc(caller_method, bci);
          oop m = cc.resolve_constant(CHECK);
          mirror = Handle(THREAD, m);
        }
        break;
      default: fatal("unexpected bytecode for load_klass_or_mirror_patch_id");
    }
    // convert to handle
    load_klass = KlassHandle(THREAD, k);
  } else if (stub_id == load_appendix_patching_id) {
    Bytecode_invoke bytecode(caller_method, bci);
    Bytecodes::Code bc = bytecode.invoke_code();

    CallInfo info;
    constantPoolHandle pool(thread, caller_method->constants());
    int index = bytecode.index();
    LinkResolver::resolve_invoke(info, Handle(), pool, index, bc, CHECK);
    appendix = info.resolved_appendix();
    switch (bc) {
      case Bytecodes::_invokehandle: {
        int cache_index = ConstantPool::decode_cpcache_index(index, true);
        assert(cache_index >= 0 && cache_index < pool->cache()->length(), "unexpected cache index");
        pool->cache()->entry_at(cache_index)->set_method_handle(pool, info);
        break;
      }
      case Bytecodes::_invokedynamic: {
        pool->invokedynamic_cp_cache_entry_at(index)->set_dynamic_call(pool, info);
        break;
      }
      default: fatal("unexpected bytecode for load_appendix_patching_id");
    }
  } else {
    ShouldNotReachHere();
  }

  if (deoptimize_for_volatile) {
    // At compile time we assumed the field wasn't volatile but after
    // loading it turns out it was volatile so we have to throw the
    // compiled code out and let it be regenerated.
    if (TracePatching) {
      tty->print_cr("Deoptimizing for patching volatile field reference");
    }
    // It's possible the nmethod was invalidated in the last
    // safepoint, but if it's still alive then make it not_entrant.
    nmethod* nm = CodeCache::find_nmethod(caller_frame.pc());
    if (nm != NULL) {
      nm->make_not_entrant();
    }

    Deoptimization::deoptimize_frame(thread, caller_frame.id());

    // Return to the now deoptimized frame.
  }

  // Now copy code back
  {
    MutexLockerEx ml_patch (Patching_lock, Mutex::_no_safepoint_check_flag);
    //
    // Deoptimization may have happened while we waited for the lock.
    // In that case we don't bother to do any patching we just return
    // and let the deopt happen
    if (!caller_is_deopted()) {
      NativeGeneralJump* jump = nativeGeneralJump_at(caller_frame.pc());
      address instr_pc = jump->jump_destination();
      NativeInstruction* ni = nativeInstruction_at(instr_pc);
      if (ni->is_jump() ) {
        // the jump has not been patched yet
        // The jump destination is slow case and therefore not part of the stubs
        // (stubs are only for StaticCalls)

        // format of buffer
        //    ....
        //    instr byte 0     <-- copy_buff
        //    instr byte 1
        //    ..
        //    instr byte n-1
        //      n
        //    ....             <-- call destination

        address stub_location = caller_frame.pc() + PatchingStub::patch_info_offset();
        unsigned char* byte_count = (unsigned char*) (stub_location - 1);
        unsigned char* byte_skip = (unsigned char*) (stub_location - 2);
        unsigned char* being_initialized_entry_offset = (unsigned char*) (stub_location - 3);
        address copy_buff = stub_location - *byte_skip - *byte_count;
        address being_initialized_entry = stub_location - *being_initialized_entry_offset;
        if (TracePatching) {
          tty->print_cr(" Patching %s at bci %d at address 0x%x  (%s)", Bytecodes::name(code), bci,
                        instr_pc, (stub_id == Runtime1::access_field_patching_id) ? "field" : "klass");
          nmethod* caller_code = CodeCache::find_nmethod(caller_frame.pc());
          assert(caller_code != NULL, "nmethod not found");

          // NOTE we use pc() not original_pc() because we already know they are
          // identical otherwise we'd have never entered this block of code

          OopMap* map = caller_code->oop_map_for_return_address(caller_frame.pc());
          assert(map != NULL, "null check");
          map->print();
          tty->cr();

          Disassembler::decode(copy_buff, copy_buff + *byte_count, tty);
        }
        // depending on the code below, do_patch says whether to copy the patch body back into the nmethod
        bool do_patch = true;
        if (stub_id == Runtime1::access_field_patching_id) {
          // The offset may not be correct if the class was not loaded at code generation time.
          // Set it now.
          NativeMovRegMem* n_move = nativeMovRegMem_at(copy_buff);
          assert(n_move->offset() == 0 || (n_move->offset() == 4 && (patch_field_type == T_DOUBLE || patch_field_type == T_LONG)), "illegal offset for type");
          assert(patch_field_offset >= 0, "illegal offset");
          n_move->add_offset_in_bytes(patch_field_offset);
        } else if (load_klass_or_mirror_patch_id) {
          // If a getstatic or putstatic is referencing a klass which
          // isn't fully initialized, the patch body isn't copied into
          // place until initialization is complete.  In this case the
          // patch site is setup so that any threads besides the
          // initializing thread are forced to come into the VM and
          // block.
          do_patch = (code != Bytecodes::_getstatic && code != Bytecodes::_putstatic) ||
                     InstanceKlass::cast(init_klass())->is_initialized();
          NativeGeneralJump* jump = nativeGeneralJump_at(instr_pc);
          if (jump->jump_destination() == being_initialized_entry) {
            assert(do_patch == true, "initialization must be complete at this point");
          } else {
            // patch the instruction <move reg, klass>
            NativeMovConstReg* n_copy = nativeMovConstReg_at(copy_buff);

            assert(n_copy->data() == 0 ||
                   n_copy->data() == (intptr_t)Universe::non_oop_word(),
                   "illegal init value");
            if (stub_id == Runtime1::load_klass_patching_id) {
              assert(load_klass() != NULL, "klass not set");
              n_copy->set_data((intx) (load_klass()));
            } else {
              assert(mirror() != NULL, "klass not set");
              n_copy->set_data((intx) (mirror()));
            }

            if (TracePatching) {
              Disassembler::decode(copy_buff, copy_buff + *byte_count, tty);
            }
<<<<<<< HEAD

#if defined(SPARC) || defined(PPC) || defined(TARGET_ARCH_aarch64)
            // Update the location in the nmethod with the proper
            // metadata.  When the code was generated, a NULL was stuffed
            // in the metadata table and that table needs to be update to
            // have the right value.  On intel the value is kept
            // directly in the instruction instead of in the metadata
            // table, so set_data above effectively updated the value.
            nmethod* nm = CodeCache::find_nmethod(instr_pc);
            assert(nm != NULL, "invalid nmethod_pc");
            RelocIterator mds(nm, copy_buff, copy_buff + 1);
            bool found = false;
            while (mds.next() && !found) {
              if (mds.type() == relocInfo::oop_type) {
                assert(stub_id == Runtime1::load_mirror_patching_id, "wrong stub id");
                oop_Relocation* r = mds.oop_reloc();
                oop* oop_adr = r->oop_addr();
                *oop_adr = mirror();
                r->fix_oop_relocation();
                found = true;
              } else if (mds.type() == relocInfo::metadata_type) {
                assert(stub_id == Runtime1::load_klass_patching_id, "wrong stub id");
                metadata_Relocation* r = mds.metadata_reloc();
                Metadata** metadata_adr = r->metadata_addr();
                *metadata_adr = load_klass();
                r->fix_metadata_relocation();
                found = true;
              }
            }
            assert(found, "the metadata must exist!");
#endif

=======
          }
        } else if (stub_id == Runtime1::load_appendix_patching_id) {
          NativeMovConstReg* n_copy = nativeMovConstReg_at(copy_buff);
          assert(n_copy->data() == 0 ||
                 n_copy->data() == (intptr_t)Universe::non_oop_word(),
                 "illegal init value");
          n_copy->set_data((intx) (appendix()));

          if (TracePatching) {
            Disassembler::decode(copy_buff, copy_buff + *byte_count, tty);
>>>>>>> 2ce34909
          }
        } else {
          ShouldNotReachHere();
        }

#if defined(SPARC) || defined(PPC)
        if (load_klass_or_mirror_patch_id ||
            stub_id == Runtime1::load_appendix_patching_id) {
          // Update the location in the nmethod with the proper
          // metadata.  When the code was generated, a NULL was stuffed
          // in the metadata table and that table needs to be update to
          // have the right value.  On intel the value is kept
          // directly in the instruction instead of in the metadata
          // table, so set_data above effectively updated the value.
          nmethod* nm = CodeCache::find_nmethod(instr_pc);
          assert(nm != NULL, "invalid nmethod_pc");
          RelocIterator mds(nm, copy_buff, copy_buff + 1);
          bool found = false;
          while (mds.next() && !found) {
            if (mds.type() == relocInfo::oop_type) {
              assert(stub_id == Runtime1::load_mirror_patching_id ||
                     stub_id == Runtime1::load_appendix_patching_id, "wrong stub id");
              oop_Relocation* r = mds.oop_reloc();
              oop* oop_adr = r->oop_addr();
              *oop_adr = stub_id == Runtime1::load_mirror_patching_id ? mirror() : appendix();
              r->fix_oop_relocation();
              found = true;
            } else if (mds.type() == relocInfo::metadata_type) {
              assert(stub_id == Runtime1::load_klass_patching_id, "wrong stub id");
              metadata_Relocation* r = mds.metadata_reloc();
              Metadata** metadata_adr = r->metadata_addr();
              *metadata_adr = load_klass();
              r->fix_metadata_relocation();
              found = true;
            }
          }
          assert(found, "the metadata must exist!");
        }
#endif
        if (do_patch) {
          // replace instructions
          // first replace the tail, then the call
#ifdef ARM
          if(load_klass_or_mirror_patch_id && !VM_Version::supports_movw()) {
            nmethod* nm = CodeCache::find_nmethod(instr_pc);
            address addr = NULL;
            assert(nm != NULL, "invalid nmethod_pc");
            RelocIterator mds(nm, copy_buff, copy_buff + 1);
            while (mds.next()) {
              if (mds.type() == relocInfo::oop_type) {
                assert(stub_id == Runtime1::load_mirror_patching_id, "wrong stub id");
                oop_Relocation* r = mds.oop_reloc();
                addr = (address)r->oop_addr();
                break;
              } else if (mds.type() == relocInfo::metadata_type) {
                assert(stub_id == Runtime1::load_klass_patching_id, "wrong stub id");
                metadata_Relocation* r = mds.metadata_reloc();
                addr = (address)r->metadata_addr();
                break;
              }
            }
            assert(addr != NULL, "metadata relocation must exist");
            copy_buff -= *byte_count;
            NativeMovConstReg* n_copy2 = nativeMovConstReg_at(copy_buff);
            n_copy2->set_pc_relative_offset(addr, instr_pc);
          }
#endif

          for (int i = NativeCall::instruction_size; i < *byte_count; i++) {
            address ptr = copy_buff + i;
            int a_byte = (*ptr) & 0xFF;
            address dst = instr_pc + i;
            *(unsigned char*)dst = (unsigned char) a_byte;
          }
          ICache::invalidate_range(instr_pc, *byte_count);
          NativeGeneralJump::replace_mt_safe(instr_pc, copy_buff);

<<<<<<< HEAD
          if (load_klass_or_mirror_patch_id
	      || stub_id == Runtime1::access_field_patching_id) {
            relocInfo::relocType rtype;
	    switch(stub_id) {
	    case Runtime1::load_klass_patching_id:
	      rtype = relocInfo::metadata_type; break;
	    case Runtime1::access_field_patching_id:
	      rtype = relocInfo::section_word_type; break;
	    default:
	      rtype = relocInfo::oop_type; break;
	    }
                                   ;
=======
          if (load_klass_or_mirror_patch_id ||
              stub_id == Runtime1::load_appendix_patching_id) {
            relocInfo::relocType rtype =
              (stub_id == Runtime1::load_klass_patching_id) ?
                                   relocInfo::metadata_type :
                                   relocInfo::oop_type;
>>>>>>> 2ce34909
            // update relocInfo to metadata
            nmethod* nm = CodeCache::find_nmethod(instr_pc);
            assert(nm != NULL, "invalid nmethod_pc");

            // The old patch site is now a move instruction so update
            // the reloc info so that it will get updated during
            // future GCs.
            RelocIterator iter(nm, (address)instr_pc, (address)(instr_pc + 1));
            relocInfo::change_reloc_info_for_address(&iter, (address) instr_pc,
                                                     relocInfo::none, rtype);
#ifdef SPARC
            // Sparc takes two relocations for an metadata so update the second one.
            address instr_pc2 = instr_pc + NativeMovConstReg::add_offset;
            RelocIterator iter2(nm, instr_pc2, instr_pc2 + 1);
            relocInfo::change_reloc_info_for_address(&iter2, (address) instr_pc2,
                                                     relocInfo::none, rtype);
#endif
#ifdef PPC
          { address instr_pc2 = instr_pc + NativeMovConstReg::lo_offset;
            RelocIterator iter2(nm, instr_pc2, instr_pc2 + 1);
            relocInfo::change_reloc_info_for_address(&iter2, (address) instr_pc2,
                                                     relocInfo::none, rtype);
          }
#endif
#if defined(TARGET_ARCH_aarch64)
            // Update the location in the nmethod with the proper
            // metadata.
            RelocIterator mds(nm, instr_pc, instr_pc + 1);
            bool found = false;
            while (mds.next() && !found) {
              if (mds.type() == relocInfo::oop_type) {
                assert(stub_id == Runtime1::load_mirror_patching_id, "wrong stub id");
                oop_Relocation* r = mds.oop_reloc();
                oop* oop_adr = r->oop_addr();
                *oop_adr = mirror();
                r->fix_oop_relocation();
                found = true;
              } else if (mds.type() == relocInfo::metadata_type) {
                assert(stub_id == Runtime1::load_klass_patching_id, "wrong stub id");
                metadata_Relocation* r = mds.metadata_reloc();
                Metadata** metadata_adr = r->metadata_addr();
                *metadata_adr = load_klass();
                r->fix_metadata_relocation();
                found = true;
              }
            }
            assert(found, "the metadata must exist!");
#endif
          }

        } else {
          ICache::invalidate_range(copy_buff, *byte_count);
          NativeGeneralJump::insert_unconditional(instr_pc, being_initialized_entry);
        }
      }
    }
  }

<<<<<<< HEAD
=======
  // If we are patching in a non-perm oop, make sure the nmethod
  // is on the right list.
  if (ScavengeRootsInCode && ((mirror.not_null() && mirror()->is_scavengable()) ||
                              (appendix.not_null() && appendix->is_scavengable()))) {
    MutexLockerEx ml_code (CodeCache_lock, Mutex::_no_safepoint_check_flag);
    nmethod* nm = CodeCache::find_nmethod(caller_frame.pc());
    guarantee(nm != NULL, "only nmethods can contain non-perm oops");
    if (!nm->on_scavenge_root_list()) {
      CodeCache::add_scavenge_root_nmethod(nm);
    }

    // Since we've patched some oops in the nmethod,
    // (re)register it with the heap.
    Universe::heap()->register_nmethod(nm);
  }
>>>>>>> 2ce34909
JRT_END

//
// Entry point for compiled code. We want to patch a nmethod.
// We don't do a normal VM transition here because we want to
// know after the patching is complete and any safepoint(s) are taken
// if the calling nmethod was deoptimized. We do this by calling a
// helper method which does the normal VM transition and when it
// completes we can check for deoptimization. This simplifies the
// assembly code in the cpu directories.
//
#ifndef TARGET_ARCH_aarch64
int Runtime1::move_klass_patching(JavaThread* thread) {
//
// NOTE: we are still in Java
//
  Thread* THREAD = thread;
  debug_only(NoHandleMark nhm;)
  {
    // Enter VM mode

    ResetNoHandleMark rnhm;
    patch_code(thread, load_klass_patching_id);
  }
  // Back in JAVA, use no oops DON'T safepoint

  // Return true if calling code is deoptimized

  return caller_is_deopted();
}

int Runtime1::move_mirror_patching(JavaThread* thread) {
//
// NOTE: we are still in Java
//
  Thread* THREAD = thread;
  debug_only(NoHandleMark nhm;)
  {
    // Enter VM mode

    ResetNoHandleMark rnhm;
    patch_code(thread, load_mirror_patching_id);
  }
  // Back in JAVA, use no oops DON'T safepoint

  // Return true if calling code is deoptimized

  return caller_is_deopted();
}

int Runtime1::move_appendix_patching(JavaThread* thread) {
//
// NOTE: we are still in Java
//
  Thread* THREAD = thread;
  debug_only(NoHandleMark nhm;)
  {
    // Enter VM mode

    ResetNoHandleMark rnhm;
    patch_code(thread, load_appendix_patching_id);
  }
  // Back in JAVA, use no oops DON'T safepoint

  // Return true if calling code is deoptimized

  return caller_is_deopted();
}
//
// Entry point for compiled code. We want to patch a nmethod.
// We don't do a normal VM transition here because we want to
// know after the patching is complete and any safepoint(s) are taken
// if the calling nmethod was deoptimized. We do this by calling a
// helper method which does the normal VM transition and when it
// completes we can check for deoptimization. This simplifies the
// assembly code in the cpu directories.
//

int Runtime1::access_field_patching(JavaThread* thread) {
//
// NOTE: we are still in Java
//
  Thread* THREAD = thread;
  debug_only(NoHandleMark nhm;)
  {
    // Enter VM mode

    ResetNoHandleMark rnhm;
    patch_code(thread, access_field_patching_id);
  }
  // Back in JAVA, use no oops DON'T safepoint

  // Return true if calling code is deoptimized

  return caller_is_deopted();
JRT_END
#endif

JRT_LEAF(void, Runtime1::trace_block_entry(jint block_id))
  // for now we just print out the block id
  tty->print("%d ", block_id);
JRT_END


// Array copy return codes.
enum {
  ac_failed = -1, // arraycopy failed
  ac_ok = 0       // arraycopy succeeded
};


// Below length is the # elements copied.
template <class T> int obj_arraycopy_work(oopDesc* src, T* src_addr,
                                          oopDesc* dst, T* dst_addr,
                                          int length) {

  // For performance reasons, we assume we are using a card marking write
  // barrier. The assert will fail if this is not the case.
  // Note that we use the non-virtual inlineable variant of write_ref_array.
  BarrierSet* bs = Universe::heap()->barrier_set();
  assert(bs->has_write_ref_array_opt(), "Barrier set must have ref array opt");
  assert(bs->has_write_ref_array_pre_opt(), "For pre-barrier as well.");
  if (src == dst) {
    // same object, no check
    bs->write_ref_array_pre(dst_addr, length);
    Copy::conjoint_oops_atomic(src_addr, dst_addr, length);
    bs->write_ref_array((HeapWord*)dst_addr, length);
    return ac_ok;
  } else {
    Klass* bound = ObjArrayKlass::cast(dst->klass())->element_klass();
    Klass* stype = ObjArrayKlass::cast(src->klass())->element_klass();
    if (stype == bound || stype->is_subtype_of(bound)) {
      // Elements are guaranteed to be subtypes, so no check necessary
      bs->write_ref_array_pre(dst_addr, length);
      Copy::conjoint_oops_atomic(src_addr, dst_addr, length);
      bs->write_ref_array((HeapWord*)dst_addr, length);
      return ac_ok;
    }
  }
  return ac_failed;
}

// fast and direct copy of arrays; returning -1, means that an exception may be thrown
// and we did not copy anything
JRT_LEAF(int, Runtime1::arraycopy(oopDesc* src, int src_pos, oopDesc* dst, int dst_pos, int length))
#ifndef PRODUCT
  _generic_arraycopy_cnt++;        // Slow-path oop array copy
#endif

  if (src == NULL || dst == NULL || src_pos < 0 || dst_pos < 0 || length < 0) return ac_failed;
  if (!dst->is_array() || !src->is_array()) return ac_failed;
  if ((unsigned int) arrayOop(src)->length() < (unsigned int)src_pos + (unsigned int)length) return ac_failed;
  if ((unsigned int) arrayOop(dst)->length() < (unsigned int)dst_pos + (unsigned int)length) return ac_failed;

  if (length == 0) return ac_ok;
  if (src->is_typeArray()) {
    Klass* klass_oop = src->klass();
    if (klass_oop != dst->klass()) return ac_failed;
    TypeArrayKlass* klass = TypeArrayKlass::cast(klass_oop);
    const int l2es = klass->log2_element_size();
    const int ihs = klass->array_header_in_bytes() / wordSize;
    char* src_addr = (char*) ((oopDesc**)src + ihs) + (src_pos << l2es);
    char* dst_addr = (char*) ((oopDesc**)dst + ihs) + (dst_pos << l2es);
    // Potential problem: memmove is not guaranteed to be word atomic
    // Revisit in Merlin
    memmove(dst_addr, src_addr, length << l2es);
    return ac_ok;
  } else if (src->is_objArray() && dst->is_objArray()) {
    if (UseCompressedOops) {
      narrowOop *src_addr  = objArrayOop(src)->obj_at_addr<narrowOop>(src_pos);
      narrowOop *dst_addr  = objArrayOop(dst)->obj_at_addr<narrowOop>(dst_pos);
      return obj_arraycopy_work(src, src_addr, dst, dst_addr, length);
    } else {
      oop *src_addr  = objArrayOop(src)->obj_at_addr<oop>(src_pos);
      oop *dst_addr  = objArrayOop(dst)->obj_at_addr<oop>(dst_pos);
      return obj_arraycopy_work(src, src_addr, dst, dst_addr, length);
    }
  }
  return ac_failed;
JRT_END


JRT_LEAF(void, Runtime1::primitive_arraycopy(HeapWord* src, HeapWord* dst, int length))
#ifndef PRODUCT
  _primitive_arraycopy_cnt++;
#endif

  if (length == 0) return;
  // Not guaranteed to be word atomic, but that doesn't matter
  // for anything but an oop array, which is covered by oop_arraycopy.
  Copy::conjoint_jbytes(src, dst, length);
JRT_END

JRT_LEAF(void, Runtime1::oop_arraycopy(HeapWord* src, HeapWord* dst, int num))
#ifndef PRODUCT
  _oop_arraycopy_cnt++;
#endif

  if (num == 0) return;
  BarrierSet* bs = Universe::heap()->barrier_set();
  assert(bs->has_write_ref_array_opt(), "Barrier set must have ref array opt");
  assert(bs->has_write_ref_array_pre_opt(), "For pre-barrier as well.");
  if (UseCompressedOops) {
    bs->write_ref_array_pre((narrowOop*)dst, num);
    Copy::conjoint_oops_atomic((narrowOop*) src, (narrowOop*) dst, num);
  } else {
    bs->write_ref_array_pre((oop*)dst, num);
    Copy::conjoint_oops_atomic((oop*) src, (oop*) dst, num);
  }
  bs->write_ref_array(dst, num);
JRT_END


JRT_LEAF(int, Runtime1::is_instance_of(oopDesc* mirror, oopDesc* obj))
  // had to return int instead of bool, otherwise there may be a mismatch
  // between the C calling convention and the Java one.
  // e.g., on x86, GCC may clear only %al when returning a bool false, but
  // JVM takes the whole %eax as the return value, which may misinterpret
  // the return value as a boolean true.

  assert(mirror != NULL, "should null-check on mirror before calling");
  Klass* k = java_lang_Class::as_Klass(mirror);
  return (k != NULL && obj != NULL && obj->is_a(k)) ? 1 : 0;
JRT_END

JRT_ENTRY(void, Runtime1::predicate_failed_trap(JavaThread* thread))
  ResourceMark rm;

  assert(!TieredCompilation, "incompatible with tiered compilation");

  RegisterMap reg_map(thread, false);
  frame runtime_frame = thread->last_frame();
  frame caller_frame = runtime_frame.sender(&reg_map);

  nmethod* nm = CodeCache::find_nmethod(caller_frame.pc());
  assert (nm != NULL, "no more nmethod?");
  nm->make_not_entrant();

  methodHandle m(nm->method());
  MethodData* mdo = m->method_data();

  if (mdo == NULL && !HAS_PENDING_EXCEPTION) {
    // Build an MDO.  Ignore errors like OutOfMemory;
    // that simply means we won't have an MDO to update.
    Method::build_interpreter_method_data(m, THREAD);
    if (HAS_PENDING_EXCEPTION) {
      assert((PENDING_EXCEPTION->is_a(SystemDictionary::OutOfMemoryError_klass())), "we expect only an OOM error here");
      CLEAR_PENDING_EXCEPTION;
    }
    mdo = m->method_data();
  }

  if (mdo != NULL) {
    mdo->inc_trap_count(Deoptimization::Reason_none);
  }

  if (TracePredicateFailedTraps) {
    stringStream ss1, ss2;
    vframeStream vfst(thread);
    methodHandle inlinee = methodHandle(vfst.method());
    inlinee->print_short_name(&ss1);
    m->print_short_name(&ss2);
    tty->print_cr("Predicate failed trap in method %s at bci %d inlined in %s at pc %x", ss1.as_string(), vfst.bci(), ss2.as_string(), caller_frame.pc());
  }


  Deoptimization::deoptimize_frame(thread, caller_frame.id());

JRT_END

#ifndef PRODUCT
void Runtime1::print_statistics() {
  tty->print_cr("C1 Runtime statistics:");
  tty->print_cr(" _resolve_invoke_virtual_cnt:     %d", SharedRuntime::_resolve_virtual_ctr);
  tty->print_cr(" _resolve_invoke_opt_virtual_cnt: %d", SharedRuntime::_resolve_opt_virtual_ctr);
  tty->print_cr(" _resolve_invoke_static_cnt:      %d", SharedRuntime::_resolve_static_ctr);
  tty->print_cr(" _handle_wrong_method_cnt:        %d", SharedRuntime::_wrong_method_ctr);
  tty->print_cr(" _ic_miss_cnt:                    %d", SharedRuntime::_ic_miss_ctr);
  tty->print_cr(" _generic_arraycopy_cnt:          %d", _generic_arraycopy_cnt);
  tty->print_cr(" _generic_arraycopystub_cnt:      %d", _generic_arraycopystub_cnt);
  tty->print_cr(" _byte_arraycopy_cnt:             %d", _byte_arraycopy_cnt);
  tty->print_cr(" _short_arraycopy_cnt:            %d", _short_arraycopy_cnt);
  tty->print_cr(" _int_arraycopy_cnt:              %d", _int_arraycopy_cnt);
  tty->print_cr(" _long_arraycopy_cnt:             %d", _long_arraycopy_cnt);
  tty->print_cr(" _primitive_arraycopy_cnt:        %d", _primitive_arraycopy_cnt);
  tty->print_cr(" _oop_arraycopy_cnt (C):          %d", Runtime1::_oop_arraycopy_cnt);
  tty->print_cr(" _oop_arraycopy_cnt (stub):       %d", _oop_arraycopy_cnt);
  tty->print_cr(" _arraycopy_slowcase_cnt:         %d", _arraycopy_slowcase_cnt);
  tty->print_cr(" _arraycopy_checkcast_cnt:        %d", _arraycopy_checkcast_cnt);
  tty->print_cr(" _arraycopy_checkcast_attempt_cnt:%d", _arraycopy_checkcast_attempt_cnt);

  tty->print_cr(" _new_type_array_slowcase_cnt:    %d", _new_type_array_slowcase_cnt);
  tty->print_cr(" _new_object_array_slowcase_cnt:  %d", _new_object_array_slowcase_cnt);
  tty->print_cr(" _new_instance_slowcase_cnt:      %d", _new_instance_slowcase_cnt);
  tty->print_cr(" _new_multi_array_slowcase_cnt:   %d", _new_multi_array_slowcase_cnt);
  tty->print_cr(" _monitorenter_slowcase_cnt:      %d", _monitorenter_slowcase_cnt);
  tty->print_cr(" _monitorexit_slowcase_cnt:       %d", _monitorexit_slowcase_cnt);
  tty->print_cr(" _patch_code_slowcase_cnt:        %d", _patch_code_slowcase_cnt);

  tty->print_cr(" _throw_range_check_exception_count:            %d:", _throw_range_check_exception_count);
  tty->print_cr(" _throw_index_exception_count:                  %d:", _throw_index_exception_count);
  tty->print_cr(" _throw_div0_exception_count:                   %d:", _throw_div0_exception_count);
  tty->print_cr(" _throw_null_pointer_exception_count:           %d:", _throw_null_pointer_exception_count);
  tty->print_cr(" _throw_class_cast_exception_count:             %d:", _throw_class_cast_exception_count);
  tty->print_cr(" _throw_incompatible_class_change_error_count:  %d:", _throw_incompatible_class_change_error_count);
  tty->print_cr(" _throw_array_store_exception_count:            %d:", _throw_array_store_exception_count);
  tty->print_cr(" _throw_count:                                  %d:", _throw_count);

  SharedRuntime::print_ic_miss_histogram();
  tty->cr();
}
#endif // PRODUCT<|MERGE_RESOLUTION|>--- conflicted
+++ resolved
@@ -1052,40 +1052,6 @@
             if (TracePatching) {
               Disassembler::decode(copy_buff, copy_buff + *byte_count, tty);
             }
-<<<<<<< HEAD
-
-#if defined(SPARC) || defined(PPC) || defined(TARGET_ARCH_aarch64)
-            // Update the location in the nmethod with the proper
-            // metadata.  When the code was generated, a NULL was stuffed
-            // in the metadata table and that table needs to be update to
-            // have the right value.  On intel the value is kept
-            // directly in the instruction instead of in the metadata
-            // table, so set_data above effectively updated the value.
-            nmethod* nm = CodeCache::find_nmethod(instr_pc);
-            assert(nm != NULL, "invalid nmethod_pc");
-            RelocIterator mds(nm, copy_buff, copy_buff + 1);
-            bool found = false;
-            while (mds.next() && !found) {
-              if (mds.type() == relocInfo::oop_type) {
-                assert(stub_id == Runtime1::load_mirror_patching_id, "wrong stub id");
-                oop_Relocation* r = mds.oop_reloc();
-                oop* oop_adr = r->oop_addr();
-                *oop_adr = mirror();
-                r->fix_oop_relocation();
-                found = true;
-              } else if (mds.type() == relocInfo::metadata_type) {
-                assert(stub_id == Runtime1::load_klass_patching_id, "wrong stub id");
-                metadata_Relocation* r = mds.metadata_reloc();
-                Metadata** metadata_adr = r->metadata_addr();
-                *metadata_adr = load_klass();
-                r->fix_metadata_relocation();
-                found = true;
-              }
-            }
-            assert(found, "the metadata must exist!");
-#endif
-
-=======
           }
         } else if (stub_id == Runtime1::load_appendix_patching_id) {
           NativeMovConstReg* n_copy = nativeMovConstReg_at(copy_buff);
@@ -1096,13 +1062,12 @@
 
           if (TracePatching) {
             Disassembler::decode(copy_buff, copy_buff + *byte_count, tty);
->>>>>>> 2ce34909
           }
         } else {
           ShouldNotReachHere();
         }
 
-#if defined(SPARC) || defined(PPC)
+#if defined(SPARC) || defined(PPC) || defined(TARGET_ARCH_aarch64)
         if (load_klass_or_mirror_patch_id ||
             stub_id == Runtime1::load_appendix_patching_id) {
           // Update the location in the nmethod with the proper
@@ -1174,9 +1139,7 @@
           ICache::invalidate_range(instr_pc, *byte_count);
           NativeGeneralJump::replace_mt_safe(instr_pc, copy_buff);
 
-<<<<<<< HEAD
-          if (load_klass_or_mirror_patch_id
-	      || stub_id == Runtime1::access_field_patching_id) {
+          if (load_klass_or_mirror_patch_id) {
             relocInfo::relocType rtype;
 	    switch(stub_id) {
 	    case Runtime1::load_klass_patching_id:
@@ -1187,14 +1150,6 @@
 	      rtype = relocInfo::oop_type; break;
 	    }
                                    ;
-=======
-          if (load_klass_or_mirror_patch_id ||
-              stub_id == Runtime1::load_appendix_patching_id) {
-            relocInfo::relocType rtype =
-              (stub_id == Runtime1::load_klass_patching_id) ?
-                                   relocInfo::metadata_type :
-                                   relocInfo::oop_type;
->>>>>>> 2ce34909
             // update relocInfo to metadata
             nmethod* nm = CodeCache::find_nmethod(instr_pc);
             assert(nm != NULL, "invalid nmethod_pc");
@@ -1253,8 +1208,6 @@
     }
   }
 
-<<<<<<< HEAD
-=======
   // If we are patching in a non-perm oop, make sure the nmethod
   // is on the right list.
   if (ScavengeRootsInCode && ((mirror.not_null() && mirror()->is_scavengable()) ||
@@ -1270,7 +1223,6 @@
     // (re)register it with the heap.
     Universe::heap()->register_nmethod(nm);
   }
->>>>>>> 2ce34909
 JRT_END
 
 //
