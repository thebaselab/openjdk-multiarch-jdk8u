/*
 * Copyright (c) 1997, 2017, Oracle and/or its affiliates. All rights reserved.
 * DO NOT ALTER OR REMOVE COPYRIGHT NOTICES OR THIS FILE HEADER.
 *
 * This code is free software; you can redistribute it and/or modify it
 * under the terms of the GNU General Public License version 2 only, as
 * published by the Free Software Foundation.
 *
 * This code is distributed in the hope that it will be useful, but WITHOUT
 * ANY WARRANTY; without even the implied warranty of MERCHANTABILITY or
 * FITNESS FOR A PARTICULAR PURPOSE.  See the GNU General Public License
 * version 2 for more details (a copy is included in the LICENSE file that
 * accompanied this code).
 *
 * You should have received a copy of the GNU General Public License version
 * 2 along with this work; if not, write to the Free Software Foundation,
 * Inc., 51 Franklin St, Fifth Floor, Boston, MA 02110-1301 USA.
 *
 * Please contact Oracle, 500 Oracle Parkway, Redwood Shores, CA 94065 USA
 * or visit www.oracle.com if you need additional information or have any
 * questions.
 *
 */

#ifndef SHARE_VM_CODE_COMPILEDIC_HPP
#define SHARE_VM_CODE_COMPILEDIC_HPP

#include "interpreter/linkResolver.hpp"
#include "oops/compiledICHolder.hpp"
#ifdef TARGET_ARCH_x86
# include "nativeInst_x86.hpp"
#endif
#ifdef TARGET_ARCH_aarch64
# include "nativeInst_aarch64.hpp"
#endif
#ifdef TARGET_ARCH_sparc
# include "nativeInst_sparc.hpp"
#endif
#ifdef TARGET_ARCH_zero
# include "nativeInst_zero.hpp"
#endif
#ifdef TARGET_ARCH_arm
# include "nativeInst_arm.hpp"
#endif
#ifdef TARGET_ARCH_ppc
# include "nativeInst_ppc.hpp"
#endif

//-----------------------------------------------------------------------------
// The CompiledIC represents a compiled inline cache.
//
// In order to make patching of the inline cache MT-safe, we only allow the following
// transitions (when not at a safepoint):
//
//
//         [1] --<--  Clean -->---  [1]
//            /       (null)      \
//           /                     \      /-<-\
//          /          [2]          \    /     \
//      Interpreted  ---------> Monomorphic     | [3]
//  (CompiledICHolder*)            (Klass*)     |
//          \                        /   \     /
//       [4] \                      / [4] \->-/
//            \->-  Megamorphic -<-/
//              (CompiledICHolder*)
//
// The text in parentheses () refers to the value of the inline cache receiver (mov instruction)
//
// The numbers in square brackets refer to the kind of transition:
// [1]: Initial fixup. Receiver it found from debug information
// [2]: Compilation of a method
// [3]: Recompilation of a method (note: only entry is changed. The Klass* must stay the same)
// [4]: Inline cache miss. We go directly to megamorphic call.
//
// The class automatically inserts transition stubs (using the InlineCacheBuffer) when an MT-unsafe
// transition is made to a stub.
//
class CompiledIC;
class ICStub;

class CompiledICInfo : public StackObj {
 private:
  address _entry;              // entry point for call
  void*   _cached_value;         // Value of cached_value (either in stub or inline cache)
  bool    _is_icholder;          // Is the cached value a CompiledICHolder*
  bool    _is_optimized;       // it is an optimized virtual call (i.e., can be statically bound)
  bool    _to_interpreter;     // Call it to interpreter
  bool    _release_icholder;
 public:
  address entry() const        { return _entry; }
  Metadata*    cached_metadata() const         { assert(!_is_icholder, ""); return (Metadata*)_cached_value; }
  CompiledICHolder*    claim_cached_icholder() {
    assert(_is_icholder, "");
    assert(_cached_value != NULL, "must be non-NULL");
    _release_icholder = false;
    CompiledICHolder* icholder = (CompiledICHolder*)_cached_value;
    icholder->claim();
    return icholder;
  }
  bool    is_optimized() const { return _is_optimized; }
  bool         to_interpreter() const  { return _to_interpreter; }

  void set_compiled_entry(address entry, Klass* klass, bool is_optimized) {
    _entry      = entry;
    _cached_value = (void*)klass;
    _to_interpreter = false;
    _is_icholder = false;
    _is_optimized = is_optimized;
    _release_icholder = false;
  }

  void set_interpreter_entry(address entry, Method* method) {
    _entry      = entry;
    _cached_value = (void*)method;
    _to_interpreter = true;
    _is_icholder = false;
    _is_optimized = true;
    _release_icholder = false;
  }

  void set_icholder_entry(address entry, CompiledICHolder* icholder) {
    _entry      = entry;
    _cached_value = (void*)icholder;
    _to_interpreter = true;
    _is_icholder = true;
    _is_optimized = false;
    _release_icholder = true;
  }

  CompiledICInfo(): _entry(NULL), _cached_value(NULL), _is_icholder(false),
                    _to_interpreter(false), _is_optimized(false), _release_icholder(false) {
  }
  ~CompiledICInfo() {
    // In rare cases the info is computed but not used, so release any
    // CompiledICHolder* that was created
    if (_release_icholder) {
      assert(_is_icholder, "must be");
      CompiledICHolder* icholder = (CompiledICHolder*)_cached_value;
      icholder->claim();
      delete icholder;
    }
  }
};

class CompiledIC: public ResourceObj {
  friend class InlineCacheBuffer;
  friend class ICStub;


 private:
  NativeCall*   _ic_call;       // the call instruction
  NativeMovConstReg* _value;    // patchable value cell for this IC
  bool          _is_optimized;  // an optimized virtual call (i.e., no compiled IC)

  CompiledIC(nmethod* nm, NativeCall* ic_call);
  CompiledIC(RelocIterator* iter);

  void initialize_from_iter(RelocIterator* iter);

  static bool is_icholder_entry(address entry);

  // low-level inline-cache manipulation. Cannot be accessed directly, since it might not be MT-safe
  // to change an inline-cache. These changes the underlying inline-cache directly. They *newer* make
  // changes to a transition stub.
  void internal_set_ic_destination(address entry_point, bool is_icstub, void* cache, bool is_icholder);
  void set_ic_destination(ICStub* stub);
  void set_ic_destination(address entry_point) {
    assert(_is_optimized, "use set_ic_destination_and_value instead");
    internal_set_ic_destination(entry_point, false, NULL, false);
  }
  // This only for use by ICStubs where the type of the value isn't known
  void set_ic_destination_and_value(address entry_point, void* value) {
    internal_set_ic_destination(entry_point, false, value, is_icholder_entry(entry_point));
  }
  void set_ic_destination_and_value(address entry_point, Metadata* value) {
    internal_set_ic_destination(entry_point, false, value, false);
  }
  void set_ic_destination_and_value(address entry_point, CompiledICHolder* value) {
    internal_set_ic_destination(entry_point, false, value, true);
  }

  // Reads the location of the transition stub. This will fail with an assertion, if no transition stub is
  // associated with the inline cache.
  address stub_address() const;
  bool is_in_transition_state() const;  // Use InlineCacheBuffer

 public:
  // conversion (machine PC to CompiledIC*)
  friend CompiledIC* CompiledIC_before(nmethod* nm, address return_addr);
  friend CompiledIC* CompiledIC_at(nmethod* nm, address call_site);
  friend CompiledIC* CompiledIC_at(Relocation* call_site);
  friend CompiledIC* CompiledIC_at(RelocIterator* reloc_iter);

  // This is used to release CompiledICHolder*s from nmethods that
  // are about to be freed.  The callsite might contain other stale
  // values of other kinds so it must be careful.
  static void cleanup_call_site(virtual_call_Relocation* call_site);
  static bool is_icholder_call_site(virtual_call_Relocation* call_site);

  // Return the cached_metadata/destination associated with this inline cache. If the cache currently points
  // to a transition stub, it will read the values from the transition stub.
  void* cached_value() const;
  CompiledICHolder* cached_icholder() const {
    assert(is_icholder_call(), "must be");
    return (CompiledICHolder*) cached_value();
  }
  Metadata* cached_metadata() const {
    assert(!is_icholder_call(), "must be");
    return (Metadata*) cached_value();
  }

  address ic_destination() const;

  bool is_optimized() const   { return _is_optimized; }

  // State
  bool is_clean() const;
  bool is_megamorphic() const;
  bool is_call_to_compiled() const;
  bool is_call_to_interpreted() const;

  bool is_icholder_call() const;

  address end_of_call() { return  _ic_call->return_address(); }

  // MT-safe patching of inline caches. Note: Only safe to call is_xxx when holding the CompiledIC_ock
  // so you are guaranteed that no patching takes place. The same goes for verify.
  //
  // Note: We do not provide any direct access to the stub code, to prevent parts of the code
  // to manipulate the inline cache in MT-unsafe ways.
  //
  // They all takes a TRAP argument, since they can cause a GC if the inline-cache buffer is full.
  //
  void set_to_clean(bool in_use = true);
  void set_to_monomorphic(CompiledICInfo& info);
  void clear_ic_stub();

  // Returns true if successful and false otherwise. The call can fail if memory
  // allocation in the code cache fails.
  bool set_to_megamorphic(CallInfo* call_info, Bytecodes::Code bytecode, TRAPS);

  static void compute_monomorphic_entry(methodHandle method, KlassHandle receiver_klass,
                                        bool is_optimized, bool static_bound, CompiledICInfo& info, TRAPS);

  // Location
  address instruction_address() const { return _ic_call->instruction_address(); }

  // Misc
  void print()             PRODUCT_RETURN;
  void print_compiled_ic() PRODUCT_RETURN;
  void verify()            PRODUCT_RETURN;
};

inline CompiledIC* CompiledIC_before(nmethod* nm, address return_addr) {
  CompiledIC* c_ic = new CompiledIC(nm, nativeCall_before(return_addr));
  c_ic->verify();
  return c_ic;
}

inline CompiledIC* CompiledIC_at(nmethod* nm, address call_site) {
  CompiledIC* c_ic = new CompiledIC(nm, nativeCall_at(call_site));
  c_ic->verify();
  return c_ic;
}

inline CompiledIC* CompiledIC_at(Relocation* call_site) {
  assert(call_site->type() == relocInfo::virtual_call_type ||
         call_site->type() == relocInfo::opt_virtual_call_type, "wrong reloc. info");
  CompiledIC* c_ic = new CompiledIC(call_site->code(), nativeCall_at(call_site->addr()));
  c_ic->verify();
  return c_ic;
}

inline CompiledIC* CompiledIC_at(RelocIterator* reloc_iter) {
  assert(reloc_iter->type() == relocInfo::virtual_call_type ||
      reloc_iter->type() == relocInfo::opt_virtual_call_type, "wrong reloc. info");
  CompiledIC* c_ic = new CompiledIC(reloc_iter);
  c_ic->verify();
  return c_ic;
}

//-----------------------------------------------------------------------------
// The CompiledStaticCall represents a call to a static method in the compiled
//
// Transition diagram of a static call site is somewhat simpler than for an inlined cache:
//
//
//           -----<----- Clean ----->-----
//          /                             \
//         /                               \
//    compilled code <------------> interpreted code
//
//  Clean:            Calls directly to runtime method for fixup
//  Compiled code:    Calls directly to compiled code
//  Interpreted code: Calls to stub that set Method* reference
//
//
class CompiledStaticCall;

class StaticCallInfo {
 private:
  address      _entry;          // Entrypoint
  methodHandle _callee;         // Callee (used when calling interpreter)
  bool         _to_interpreter; // call to interpreted method (otherwise compiled)

  friend class CompiledStaticCall;
 public:
  address      entry() const    { return _entry;  }
  methodHandle callee() const   { return _callee; }
};


class CompiledStaticCall: public NativeCall {
  friend class CompiledIC;

  // Also used by CompiledIC
  void set_to_interpreted(methodHandle callee, address entry);
  bool is_optimized_virtual();

 public:
  friend CompiledStaticCall* compiledStaticCall_before(address return_addr);
  friend CompiledStaticCall* compiledStaticCall_at(address native_call);
  friend CompiledStaticCall* compiledStaticCall_at(Relocation* call_site);

  // Code
<<<<<<< HEAD
#if defined AARCH64 && !defined ZERO
=======
#if defined(AARCH64) && !defined(ZERO)
>>>>>>> 97f6928a
  static address emit_to_interp_stub(CodeBuffer &cbuf, address mark);
#else
  static address emit_to_interp_stub(CodeBuffer &cbuf);
#endif
  static int to_interp_stub_size();
  static int reloc_to_interp_stub();

  // State
  bool is_clean() const;
  bool is_call_to_compiled() const;
  bool is_call_to_interpreted() const;

  // Clean static call (will force resolving on next use)
  void set_to_clean();

  // Set state. The entry must be the same, as computed by compute_entry.
  // Computation and setting is split up, since the actions are separate during
  // a OptoRuntime::resolve_xxx.
  void set(const StaticCallInfo& info);

  // Compute entry point given a method
  static void compute_entry(methodHandle m, StaticCallInfo& info);

  // Stub support
  address find_stub();
  static void set_stub_to_clean(static_stub_Relocation* static_stub);

  // Misc.
  void print()  PRODUCT_RETURN;
  void verify() PRODUCT_RETURN;
};


inline CompiledStaticCall* compiledStaticCall_before(address return_addr) {
  CompiledStaticCall* st = (CompiledStaticCall*)nativeCall_before(return_addr);
  st->verify();
  return st;
}

inline CompiledStaticCall* compiledStaticCall_at(address native_call) {
  CompiledStaticCall* st = (CompiledStaticCall*)native_call;
  st->verify();
  return st;
}

inline CompiledStaticCall* compiledStaticCall_at(Relocation* call_site) {
  return compiledStaticCall_at(call_site->addr());
}

#endif // SHARE_VM_CODE_COMPILEDIC_HPP<|MERGE_RESOLUTION|>--- conflicted
+++ resolved
@@ -323,11 +323,7 @@
   friend CompiledStaticCall* compiledStaticCall_at(Relocation* call_site);
 
   // Code
-<<<<<<< HEAD
-#if defined AARCH64 && !defined ZERO
-=======
 #if defined(AARCH64) && !defined(ZERO)
->>>>>>> 97f6928a
   static address emit_to_interp_stub(CodeBuffer &cbuf, address mark);
 #else
   static address emit_to_interp_stub(CodeBuffer &cbuf);
