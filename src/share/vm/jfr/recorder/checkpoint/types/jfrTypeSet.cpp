--- conflicted
+++ resolved
@@ -60,8 +60,6 @@
 typedef const JfrSymbolId::SymbolEntry* SymbolEntryPtr;
 typedef const JfrSymbolId::CStringEntry* CStringEntryPtr;
 
-<<<<<<< HEAD
-=======
 inline uintptr_t package_name_hash(const char *s) {
   uintptr_t val = 0;
   while (*s != 0) {
@@ -80,7 +78,6 @@
   return CREATE_PACKAGE_ID(artifacts->markPackage(pkg_name, package_name_hash(pkg_name)));
 }
 
->>>>>>> da130383
 static traceid cld_id(CldPtr cld) {
   assert(cld != NULL, "invariant");
   return cld->is_anonymous() ? 0 : TRACE_ID(cld);
@@ -133,11 +130,7 @@
     theklass = obj_arr_klass->bottom_klass();
   }
   if (theklass->oop_is_instance()) {
-<<<<<<< HEAD
-    pkg_id = 0;
-=======
     pkg_id = package_id(theklass, artifacts);
->>>>>>> da130383
   } else {
     assert(theklass->oop_is_typeArray(), "invariant");
   }
@@ -181,8 +174,6 @@
 typedef JfrArtifactWriterImplHost<MethodPtr, write__artifact__method> MethodWriterImplTarget;
 typedef JfrArtifactWriterHost<MethodWriterImplTarget, TYPE_METHOD> MethodWriterImpl;
 
-<<<<<<< HEAD
-=======
 int write__artifact__package(JfrCheckpointWriter* writer, JfrArtifactSet* artifacts, const void* p) {
   assert(writer != NULL, "invariant");
   assert(artifacts != NULL, "invariant");
@@ -197,7 +188,6 @@
   return 1;
 }
 
->>>>>>> da130383
 int write__artifact__classloader(JfrCheckpointWriter* writer, JfrArtifactSet* artifacts, const void* c) {
   assert(c != NULL, "invariant");
   CldPtr cld = (CldPtr)c;
@@ -479,8 +469,6 @@
   do_klasses();
 }
 
-<<<<<<< HEAD
-=======
 typedef JfrArtifactWriterImplHost<CStringEntryPtr, write__artifact__package> PackageEntryWriterImpl;
 typedef JfrArtifactWriterHost<PackageEntryWriterImpl, TYPE_PACKAGE> PackageEntryWriter;
 
@@ -493,7 +481,6 @@
   _artifacts->iterate_packages(pw);
 }
 
->>>>>>> da130383
 typedef CompositeFunctor<CldPtr, CldWriter, ClearArtifact<CldPtr> > CldWriterWithClear;
 typedef CompositeFunctor<CldPtr, LeakCldWriter, CldWriter> CompositeCldWriter;
 typedef CompositeFunctor<CldPtr, CompositeCldWriter, ClearArtifact<CldPtr> > CompositeCldWriterWithClear;
@@ -743,10 +730,7 @@
   // might tag an artifact to be written in a subsequent step
   write_klass_constants(writer, leakp_writer);
   if (_artifacts->has_klass_entries()) {
-<<<<<<< HEAD
-=======
     write_package_constants(writer, leakp_writer);
->>>>>>> da130383
     write_class_loader_constants(writer, leakp_writer);
     write_method_constants(writer, leakp_writer);
     write_symbol_constants(writer, leakp_writer);
