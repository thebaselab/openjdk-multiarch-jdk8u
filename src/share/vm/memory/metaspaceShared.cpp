/*
 * Copyright (c) 2012, 2014, Oracle and/or its affiliates. All rights reserved.
 * DO NOT ALTER OR REMOVE COPYRIGHT NOTICES OR THIS FILE HEADER.
 *
 * This code is free software; you can redistribute it and/or modify it
 * under the terms of the GNU General Public License version 2 only, as
 * published by the Free Software Foundation.
 *
 * This code is distributed in the hope that it will be useful, but WITHOUT
 * ANY WARRANTY; without even the implied warranty of MERCHANTABILITY or
 * FITNESS FOR A PARTICULAR PURPOSE.  See the GNU General Public License
 * version 2 for more details (a copy is included in the LICENSE file that
 * accompanied this code).
 *
 * You should have received a copy of the GNU General Public License version
 * 2 along with this work; if not, write to the Free Software Foundation,
 * Inc., 51 Franklin St, Fifth Floor, Boston, MA 02110-1301 USA.
 *
 * Please contact Oracle, 500 Oracle Parkway, Redwood Shores, CA 94065 USA
 * or visit www.oracle.com if you need additional information or have any
 * questions.
 *
 */

#include "precompiled.hpp"
#include "classfile/dictionary.hpp"
#include "classfile/loaderConstraints.hpp"
#include "classfile/placeholders.hpp"
#include "classfile/sharedClassUtil.hpp"
#include "classfile/symbolTable.hpp"
#include "classfile/systemDictionary.hpp"
#include "code/codeCache.hpp"
#include "memory/filemap.hpp"
#include "memory/gcLocker.hpp"
#include "memory/metaspace.hpp"
#include "memory/metaspaceShared.hpp"
#include "oops/objArrayOop.hpp"
#include "oops/oop.inline.hpp"
#include "runtime/signature.hpp"
#include "runtime/vm_operations.hpp"
#include "runtime/vmThread.hpp"
#include "utilities/hashtable.inline.hpp"

PRAGMA_FORMAT_MUTE_WARNINGS_FOR_GCC

int MetaspaceShared::_max_alignment = 0;

ReservedSpace* MetaspaceShared::_shared_rs = NULL;

bool MetaspaceShared::_link_classes_made_progress;
bool MetaspaceShared::_check_classes_made_progress;
bool MetaspaceShared::_has_error_classes;
bool MetaspaceShared::_archive_loading_failed = false;
// Read/write a data stream for restoring/preserving metadata pointers and
// miscellaneous data from/to the shared archive file.

void MetaspaceShared::serialize(SerializeClosure* soc) {
  int tag = 0;
  soc->do_tag(--tag);

  // Verify the sizes of various metadata in the system.
  soc->do_tag(sizeof(Method));
  soc->do_tag(sizeof(ConstMethod));
  soc->do_tag(arrayOopDesc::base_offset_in_bytes(T_BYTE));
  soc->do_tag(sizeof(ConstantPool));
  soc->do_tag(sizeof(ConstantPoolCache));
  soc->do_tag(objArrayOopDesc::base_offset_in_bytes());
  soc->do_tag(typeArrayOopDesc::base_offset_in_bytes(T_BYTE));
  soc->do_tag(sizeof(Symbol));

  // Dump/restore miscellaneous metadata.
  Universe::serialize(soc, true);
  soc->do_tag(--tag);

  // Dump/restore references to commonly used names and signatures.
  vmSymbols::serialize(soc);
  soc->do_tag(--tag);

  soc->do_tag(666);
}


// CDS code for dumping shared archive.

// Global object for holding classes that have been loaded.  Since this
// is run at a safepoint just before exit, this is the entire set of classes.
static GrowableArray<Klass*>* _global_klass_objects;
static void collect_classes(Klass* k) {
  _global_klass_objects->append_if_missing(k);
  if (k->oop_is_instance()) {
    // Add in the array classes too
    InstanceKlass* ik = InstanceKlass::cast(k);
    ik->array_klasses_do(collect_classes);
  }
}

static void remove_unshareable_in_classes() {
  for (int i = 0; i < _global_klass_objects->length(); i++) {
    Klass* k = _global_klass_objects->at(i);
    k->remove_unshareable_info();
  }
}

// Walk all methods in the class list and assign a fingerprint.
// so that this part of the ConstMethod* is read only.
static void calculate_fingerprints() {
  for (int i = 0; i < _global_klass_objects->length(); i++) {
    Klass* k = _global_klass_objects->at(i);
    if (k->oop_is_instance()) {
      InstanceKlass* ik = InstanceKlass::cast(k);
      for (int i = 0; i < ik->methods()->length(); i++) {
        Method* m = ik->methods()->at(i);
        Fingerprinter fp(m);
        // The side effect of this call sets method's fingerprint field.
        fp.fingerprint();
      }
    }
  }
}

// Patch C++ vtable pointer in metadata.

// Klass and other metadata objects contain references to c++ vtables in the
// JVM library.
// Fix them to point to our constructed vtables.  However, don't iterate
// across the space while doing this, as that causes the vtables to be
// patched, undoing our useful work.  Instead, iterate to make a list,
// then use the list to do the fixing.
//
// Our constructed vtables:
// Dump time:
//  1. init_self_patching_vtbl_list: table of pointers to current virtual method addrs
//  2. generate_vtable_methods: create jump table, appended to above vtbl_list
//  3. patch_klass_vtables: for Klass list, patch the vtable entry in klass and
//     associated metadata to point to jump table rather than to current vtbl
// Table layout: NOTE FIXED SIZE
//   1. vtbl pointers
//   2. #Klass X #virtual methods per Klass
//   1 entry for each, in the order:
//   Klass1:method1 entry, Klass1:method2 entry, ... Klass1:method<num_virtuals> entry
//   Klass2:method1 entry, Klass2:method2 entry, ... Klass2:method<num_virtuals> entry
//   ...
//   Klass<vtbl_list_size>:method1 entry, Klass<vtbl_list_size>:method2 entry,
//       ... Klass<vtbl_list_size>:method<num_virtuals> entry
//  Sample entry: (Sparc):
//   save(sp, -256, sp)
//   ba,pt common_code
//   mov XXX, %L0       %L0 gets: Klass index <<8 + method index (note: max method index 255)
//
// Restore time:
//   1. initialize_shared_space: reserve space for table
//   2. init_self_patching_vtbl_list: update pointers to NEW virtual method addrs in text
//
// Execution time:
//   First virtual method call for any object of these metadata types:
//   1. object->klass
//   2. vtable entry for that klass points to the jump table entries
//   3. branches to common_code with %O0/klass, %L0: Klass index <<8 + method index
//   4. common_code:
//      Get address of new vtbl pointer for this Klass from updated table
//      Update new vtbl pointer in the Klass: future virtual calls go direct
//      Jump to method, using new vtbl pointer and method index


static void* find_matching_vtbl_ptr(void** vtbl_list, void* new_vtable_start, void* obj) {
  void* old_vtbl_ptr = *(void**)obj;
  for (int i = 0; i < MetaspaceShared::vtbl_list_size; i++) {
    if (vtbl_list[i] == old_vtbl_ptr) {
      return (void**)new_vtable_start + i * MetaspaceShared::num_virtuals;
    }
  }
  ShouldNotReachHere();
  return NULL;
}

// Assumes the vtable is in first slot in object.
static void patch_klass_vtables(void** vtbl_list, void* new_vtable_start) {
  int n = _global_klass_objects->length();
  for (int i = 0; i < n; i++) {
    Klass* obj = _global_klass_objects->at(i);
    // Note oop_is_instance() is a virtual call.  After patching vtables
    // all virtual calls on the dummy vtables will restore the original!
    if (obj->oop_is_instance()) {
      InstanceKlass* ik = InstanceKlass::cast(obj);
      *(void**)ik = find_matching_vtbl_ptr(vtbl_list, new_vtable_start, ik);
      ConstantPool* cp = ik->constants();
      *(void**)cp = find_matching_vtbl_ptr(vtbl_list, new_vtable_start, cp);
      for (int j = 0; j < ik->methods()->length(); j++) {
        Method* m = ik->methods()->at(j);
        *(void**)m = find_matching_vtbl_ptr(vtbl_list, new_vtable_start, m);
      }
    } else {
      // Array klasses
      Klass* k = obj;
      *(void**)k = find_matching_vtbl_ptr(vtbl_list, new_vtable_start, k);
    }
  }
}

// Closure for serializing initialization data out to a data area to be
// written to the shared file.

class WriteClosure : public SerializeClosure {
private:
  intptr_t* top;
  char* end;

  inline void check_space() {
    if ((char*)top + sizeof(intptr_t) > end) {
      report_out_of_shared_space(SharedMiscData);
    }
  }

public:
  WriteClosure(char* md_top, char* md_end) {
    top = (intptr_t*)md_top;
    end = md_end;
  }

  char* get_top() { return (char*)top; }

  void do_ptr(void** p) {
    check_space();
    *top = (intptr_t)*p;
    ++top;
  }

  void do_tag(int tag) {
    check_space();
    *top = (intptr_t)tag;
    ++top;
  }

  void do_region(u_char* start, size_t size) {
    if ((char*)top + size > end) {
      report_out_of_shared_space(SharedMiscData);
    }
    assert((intptr_t)start % sizeof(intptr_t) == 0, "bad alignment");
    assert(size % sizeof(intptr_t) == 0, "bad size");
    do_tag((int)size);
    while (size > 0) {
      *top = *(intptr_t*)start;
      ++top;
      start += sizeof(intptr_t);
      size -= sizeof(intptr_t);
    }
  }

  bool reading() const { return false; }
};

// This is for dumping detailed statistics for the allocations
// in the shared spaces.
class DumpAllocClosure : public Metaspace::AllocRecordClosure {
public:

  // Here's poor man's enum inheritance
#define SHAREDSPACE_OBJ_TYPES_DO(f) \
  METASPACE_OBJ_TYPES_DO(f) \
  f(SymbolHashentry) \
  f(SymbolBuckets) \
  f(Other)

#define SHAREDSPACE_OBJ_TYPE_DECLARE(name) name ## Type,
#define SHAREDSPACE_OBJ_TYPE_NAME_CASE(name) case name ## Type: return #name;

  enum Type {
    // Types are MetaspaceObj::ClassType, MetaspaceObj::SymbolType, etc
    SHAREDSPACE_OBJ_TYPES_DO(SHAREDSPACE_OBJ_TYPE_DECLARE)
    _number_of_types
  };

  static const char * type_name(Type type) {
    switch(type) {
    SHAREDSPACE_OBJ_TYPES_DO(SHAREDSPACE_OBJ_TYPE_NAME_CASE)
    default:
      ShouldNotReachHere();
      return NULL;
    }
  }

public:
  enum {
    RO = 0,
    RW = 1
  };

  int _counts[2][_number_of_types];
  int _bytes [2][_number_of_types];
  int _which;

  DumpAllocClosure() {
    memset(_counts, 0, sizeof(_counts));
    memset(_bytes,  0, sizeof(_bytes));
  };

  void iterate_metaspace(Metaspace* space, int which) {
    assert(which == RO || which == RW, "sanity");
    _which = which;
    space->iterate(this);
  }

  virtual void doit(address ptr, MetaspaceObj::Type type, int byte_size) {
    assert(int(type) >= 0 && type < MetaspaceObj::_number_of_types, "sanity");
    _counts[_which][type] ++;
    _bytes [_which][type] += byte_size;
  }

  void dump_stats(int ro_all, int rw_all, int md_all, int mc_all);
};

void DumpAllocClosure::dump_stats(int ro_all, int rw_all, int md_all, int mc_all) {
  rw_all += (md_all + mc_all); // md and mc are all mapped Read/Write
  int other_bytes = md_all + mc_all;

  // Calculate size of data that was not allocated by Metaspace::allocate()
  int symbol_count = _counts[RO][MetaspaceObj::SymbolType];
  int symhash_bytes = symbol_count * sizeof (HashtableEntry<Symbol*, mtSymbol>);
  int symbuck_count = SymbolTable::the_table()->table_size();
  int symbuck_bytes = symbuck_count * sizeof(HashtableBucket<mtSymbol>);

  _counts[RW][SymbolHashentryType] = symbol_count;
  _bytes [RW][SymbolHashentryType] = symhash_bytes;
  other_bytes -= symhash_bytes;

  _counts[RW][SymbolBucketsType] = symbuck_count;
  _bytes [RW][SymbolBucketsType] = symbuck_bytes;
  other_bytes -= symbuck_bytes;

  // TODO: count things like dictionary, vtable, etc
  _bytes[RW][OtherType] =  other_bytes;

  // prevent divide-by-zero
  if (ro_all < 1) {
    ro_all = 1;
  }
  if (rw_all < 1) {
    rw_all = 1;
  }

  int all_ro_count = 0;
  int all_ro_bytes = 0;
  int all_rw_count = 0;
  int all_rw_bytes = 0;

// To make fmt_stats be a syntactic constant (for format warnings), use #define.
#define fmt_stats "%-20s: %8d %10d %5.1f | %8d %10d %5.1f | %8d %10d %5.1f"
  const char *sep = "--------------------+---------------------------+---------------------------+--------------------------";
  const char *hdr = "                        ro_cnt   ro_bytes     % |   rw_cnt   rw_bytes     % |  all_cnt  all_bytes     %";

  tty->print_cr("Detailed metadata info (rw includes md and mc):");
  tty->print_cr("%s", hdr);
  tty->print_cr("%s", sep);
  for (int type = 0; type < int(_number_of_types); type ++) {
    const char *name = type_name((Type)type);
    int ro_count = _counts[RO][type];
    int ro_bytes = _bytes [RO][type];
    int rw_count = _counts[RW][type];
    int rw_bytes = _bytes [RW][type];
    int count = ro_count + rw_count;
    int bytes = ro_bytes + rw_bytes;

    double ro_perc = 100.0 * double(ro_bytes) / double(ro_all);
    double rw_perc = 100.0 * double(rw_bytes) / double(rw_all);
    double perc    = 100.0 * double(bytes)    / double(ro_all + rw_all);

    tty->print_cr(fmt_stats, name,
                  ro_count, ro_bytes, ro_perc,
                  rw_count, rw_bytes, rw_perc,
                  count, bytes, perc);

    all_ro_count += ro_count;
    all_ro_bytes += ro_bytes;
    all_rw_count += rw_count;
    all_rw_bytes += rw_bytes;
  }

  int all_count = all_ro_count + all_rw_count;
  int all_bytes = all_ro_bytes + all_rw_bytes;

  double all_ro_perc = 100.0 * double(all_ro_bytes) / double(ro_all);
  double all_rw_perc = 100.0 * double(all_rw_bytes) / double(rw_all);
  double all_perc    = 100.0 * double(all_bytes)    / double(ro_all + rw_all);

  tty->print_cr("%s", sep);
  tty->print_cr(fmt_stats, "Total",
                all_ro_count, all_ro_bytes, all_ro_perc,
                all_rw_count, all_rw_bytes, all_rw_perc,
                all_count, all_bytes, all_perc);

  assert(all_ro_bytes == ro_all, "everything should have been counted");
  assert(all_rw_bytes == rw_all, "everything should have been counted");
#undef fmt_stats
}

// Populate the shared space.

class VM_PopulateDumpSharedSpace: public VM_Operation {
private:
  ClassLoaderData* _loader_data;
  GrowableArray<Klass*> *_class_promote_order;
  VirtualSpace _md_vs;
  VirtualSpace _mc_vs;

public:
  VM_PopulateDumpSharedSpace(ClassLoaderData* loader_data,
                             GrowableArray<Klass*> *class_promote_order) :
    _loader_data(loader_data) {

    // Split up and initialize the misc code and data spaces
    ReservedSpace* shared_rs = MetaspaceShared::shared_rs();
    int metadata_size = SharedReadOnlySize+SharedReadWriteSize;
    ReservedSpace shared_ro_rw = shared_rs->first_part(metadata_size);
    ReservedSpace misc_section = shared_rs->last_part(metadata_size);

    // Now split into misc sections.
    ReservedSpace md_rs   = misc_section.first_part(SharedMiscDataSize);
    ReservedSpace mc_rs   = misc_section.last_part(SharedMiscDataSize);
    _md_vs.initialize(md_rs, SharedMiscDataSize);
    _mc_vs.initialize(mc_rs, SharedMiscCodeSize);
    _class_promote_order = class_promote_order;
  }

  VMOp_Type type() const { return VMOp_PopulateDumpSharedSpace; }
  void doit();   // outline because gdb sucks
}; // class VM_PopulateDumpSharedSpace


void VM_PopulateDumpSharedSpace::doit() {
  Thread* THREAD = VMThread::vm_thread();
  NOT_PRODUCT(SystemDictionary::verify();)
  // The following guarantee is meant to ensure that no loader constraints
  // exist yet, since the constraints table is not shared.  This becomes
  // more important now that we don't re-initialize vtables/itables for
  // shared classes at runtime, where constraints were previously created.
  guarantee(SystemDictionary::constraints()->number_of_entries() == 0,
            "loader constraints are not saved");
  guarantee(SystemDictionary::placeholders()->number_of_entries() == 0,
          "placeholders are not saved");
  // Revisit and implement this if we prelink method handle call sites:
  guarantee(SystemDictionary::invoke_method_table() == NULL ||
            SystemDictionary::invoke_method_table()->number_of_entries() == 0,
            "invoke method table is not saved");

  // At this point, many classes have been loaded.
  // Gather systemDictionary classes in a global array and do everything to
  // that so we don't have to walk the SystemDictionary again.
  _global_klass_objects = new GrowableArray<Klass*>(1000);
  Universe::basic_type_classes_do(collect_classes);
  SystemDictionary::classes_do(collect_classes);

  tty->print_cr("Number of classes %d", _global_klass_objects->length());
  {
    int num_type_array = 0, num_obj_array = 0, num_inst = 0;
    for (int i = 0; i < _global_klass_objects->length(); i++) {
      Klass* k = _global_klass_objects->at(i);
      if (k->oop_is_instance()) {
        num_inst ++;
      } else if (k->oop_is_objArray()) {
        num_obj_array ++;
      } else {
        assert(k->oop_is_typeArray(), "sanity");
        num_type_array ++;
      }
    }
    tty->print_cr("    instance classes   = %5d", num_inst);
    tty->print_cr("    obj array classes  = %5d", num_obj_array);
    tty->print_cr("    type array classes = %5d", num_type_array);
  }

  // Update all the fingerprints in the shared methods.
  tty->print("Calculating fingerprints ... ");
  calculate_fingerprints();
  tty->print_cr("done. ");

  // Remove all references outside the metadata
  tty->print("Removing unshareable information ... ");
  remove_unshareable_in_classes();
  tty->print_cr("done. ");

  // Set up the share data and shared code segments.
  char* md_low = _md_vs.low();
  char* md_top = md_low;
  char* md_end = _md_vs.high();
  char* mc_low = _mc_vs.low();
  char* mc_top = mc_low;
  char* mc_end = _mc_vs.high();

  // Reserve space for the list of Klass*s whose vtables are used
  // for patching others as needed.

  void** vtbl_list = (void**)md_top;
  int vtbl_list_size = MetaspaceShared::vtbl_list_size;
  Universe::init_self_patching_vtbl_list(vtbl_list, vtbl_list_size);

  md_top += vtbl_list_size * sizeof(void*);
  void* vtable = md_top;

  // Reserve space for a new dummy vtable for klass objects in the
  // heap.  Generate self-patching vtable entries.

  MetaspaceShared::generate_vtable_methods(vtbl_list, &vtable,
                                     &md_top, md_end,
                                     &mc_top, mc_end);

  // Reorder the system dictionary.  (Moving the symbols affects
  // how the hash table indices are calculated.)
  // Not doing this either.

  SystemDictionary::reorder_dictionary();

  NOT_PRODUCT(SystemDictionary::verify();)

  // Copy the the symbol table, and the system dictionary to the shared
  // space in usable form.  Copy the hastable
  // buckets first [read-write], then copy the linked lists of entries
  // [read-only].

  SymbolTable::reverse(md_top);
  NOT_PRODUCT(SymbolTable::verify());
  SymbolTable::copy_buckets(&md_top, md_end);

  SystemDictionary::reverse();
  SystemDictionary::copy_buckets(&md_top, md_end);

  ClassLoader::verify();
  ClassLoader::copy_package_info_buckets(&md_top, md_end);
  ClassLoader::verify();

  SymbolTable::copy_table(&md_top, md_end);
  SystemDictionary::copy_table(&md_top, md_end);
  ClassLoader::verify();
  ClassLoader::copy_package_info_table(&md_top, md_end);
  ClassLoader::verify();

  // Write the other data to the output array.
  WriteClosure wc(md_top, md_end);
  MetaspaceShared::serialize(&wc);
  md_top = wc.get_top();

  // Print shared spaces all the time
// To make fmt_space be a syntactic constant (for format warnings), use #define.
#define fmt_space "%s space: %9d [ %4.1f%% of total] out of %9d bytes [%4.1f%% used] at " PTR_FORMAT
  Metaspace* ro_space = _loader_data->ro_metaspace();
  Metaspace* rw_space = _loader_data->rw_metaspace();

  // Allocated size of each space (may not be all occupied)
  const size_t ro_alloced = ro_space->capacity_bytes_slow(Metaspace::NonClassType);
  const size_t rw_alloced = rw_space->capacity_bytes_slow(Metaspace::NonClassType);
  const size_t md_alloced = md_end-md_low;
  const size_t mc_alloced = mc_end-mc_low;
  const size_t total_alloced = ro_alloced + rw_alloced + md_alloced + mc_alloced;

  // Occupied size of each space.
  const size_t ro_bytes = ro_space->used_bytes_slow(Metaspace::NonClassType);
  const size_t rw_bytes = rw_space->used_bytes_slow(Metaspace::NonClassType);
  const size_t md_bytes = size_t(md_top - md_low);
  const size_t mc_bytes = size_t(mc_top - mc_low);

  // Percent of total size
  const size_t total_bytes = ro_bytes + rw_bytes + md_bytes + mc_bytes;
  const double ro_t_perc = ro_bytes / double(total_bytes) * 100.0;
  const double rw_t_perc = rw_bytes / double(total_bytes) * 100.0;
  const double md_t_perc = md_bytes / double(total_bytes) * 100.0;
  const double mc_t_perc = mc_bytes / double(total_bytes) * 100.0;

  // Percent of fullness of each space
  const double ro_u_perc = ro_bytes / double(ro_alloced) * 100.0;
  const double rw_u_perc = rw_bytes / double(rw_alloced) * 100.0;
  const double md_u_perc = md_bytes / double(md_alloced) * 100.0;
  const double mc_u_perc = mc_bytes / double(mc_alloced) * 100.0;
  const double total_u_perc = total_bytes / double(total_alloced) * 100.0;

  tty->print_cr(fmt_space, "ro", ro_bytes, ro_t_perc, ro_alloced, ro_u_perc, ro_space->bottom());
  tty->print_cr(fmt_space, "rw", rw_bytes, rw_t_perc, rw_alloced, rw_u_perc, rw_space->bottom());
  tty->print_cr(fmt_space, "md", md_bytes, md_t_perc, md_alloced, md_u_perc, md_low);
  tty->print_cr(fmt_space, "mc", mc_bytes, mc_t_perc, mc_alloced, mc_u_perc, mc_low);
  tty->print_cr("total   : %9d [100.0%% of total] out of %9d bytes [%4.1f%% used]",
                 total_bytes, total_alloced, total_u_perc);

  // Update the vtable pointers in all of the Klass objects in the
  // heap. They should point to newly generated vtable.
  patch_klass_vtables(vtbl_list, vtable);

  // dunno what this is for.
  char* saved_vtbl = (char*)os::malloc(vtbl_list_size * sizeof(void*), mtClass);
  memmove(saved_vtbl, vtbl_list, vtbl_list_size * sizeof(void*));
  memset(vtbl_list, 0, vtbl_list_size * sizeof(void*));

  // Create and write the archive file that maps the shared spaces.

  FileMapInfo* mapinfo = new FileMapInfo();
  mapinfo->populate_header(MetaspaceShared::max_alignment());

  // Pass 1 - update file offsets in header.
  mapinfo->write_header();
  mapinfo->write_space(MetaspaceShared::ro, _loader_data->ro_metaspace(), true);
  mapinfo->write_space(MetaspaceShared::rw, _loader_data->rw_metaspace(), false);
  mapinfo->write_region(MetaspaceShared::md, _md_vs.low(),
                        pointer_delta(md_top, _md_vs.low(), sizeof(char)),
                        SharedMiscDataSize,
                        false, false);
  mapinfo->write_region(MetaspaceShared::mc, _mc_vs.low(),
                        pointer_delta(mc_top, _mc_vs.low(), sizeof(char)),
                        SharedMiscCodeSize,
                        true, true);

  // Pass 2 - write data.
  mapinfo->open_for_write();
  mapinfo->set_header_crc(mapinfo->compute_header_crc());
  mapinfo->write_header();
  mapinfo->write_space(MetaspaceShared::ro, _loader_data->ro_metaspace(), true);
  mapinfo->write_space(MetaspaceShared::rw, _loader_data->rw_metaspace(), false);
  mapinfo->write_region(MetaspaceShared::md, _md_vs.low(),
                        pointer_delta(md_top, _md_vs.low(), sizeof(char)),
                        SharedMiscDataSize,
                        false, false);
  mapinfo->write_region(MetaspaceShared::mc, _mc_vs.low(),
                        pointer_delta(mc_top, _mc_vs.low(), sizeof(char)),
                        SharedMiscCodeSize,
                        true, true);
  mapinfo->close();

  memmove(vtbl_list, saved_vtbl, vtbl_list_size * sizeof(void*));

  if (PrintSharedSpaces) {
    DumpAllocClosure dac;
    dac.iterate_metaspace(_loader_data->ro_metaspace(), DumpAllocClosure::RO);
    dac.iterate_metaspace(_loader_data->rw_metaspace(), DumpAllocClosure::RW);

    dac.dump_stats(int(ro_bytes), int(rw_bytes), int(md_bytes), int(mc_bytes));
  }
#undef fmt_space
}


void MetaspaceShared::link_one_shared_class(Klass* obj, TRAPS) {
  Klass* k = obj;
  if (k->oop_is_instance()) {
    InstanceKlass* ik = (InstanceKlass*) k;
    // Link the class to cause the bytecodes to be rewritten and the
    // cpcache to be created. Class verification is done according
    // to -Xverify setting.
    _link_classes_made_progress |= try_link_class(ik, THREAD);
    guarantee(!HAS_PENDING_EXCEPTION, "exception in link_class");
  }
}

void MetaspaceShared::check_one_shared_class(Klass* k) {
  if (k->oop_is_instance() && InstanceKlass::cast(k)->check_sharing_error_state()) {
    _check_classes_made_progress = true;
  }
}

void MetaspaceShared::link_and_cleanup_shared_classes(TRAPS) {
  // We need to iterate because verification may cause additional classes
  // to be loaded.
  do {
    _link_classes_made_progress = false;
    SystemDictionary::classes_do(link_one_shared_class, THREAD);
    guarantee(!HAS_PENDING_EXCEPTION, "exception in link_class");
  } while (_link_classes_made_progress);

  if (_has_error_classes) {
    // Mark all classes whose super class or interfaces failed verification.
    do {
      // Not completely sure if we need to do this iteratively. Anyway,
      // we should come here only if there are unverifiable classes, which
      // shouldn't happen in normal cases. So better safe than sorry.
      _check_classes_made_progress = false;
      SystemDictionary::classes_do(check_one_shared_class);
    } while (_check_classes_made_progress);

    if (IgnoreUnverifiableClassesDuringDump) {
      // This is useful when running JCK or SQE tests. You should not
      // enable this when running real apps.
      SystemDictionary::remove_classes_in_error_state();
    } else {
      tty->print_cr("Please remove the unverifiable classes from your class list and try again");
      exit(1);
    }
  }
}

void MetaspaceShared::prepare_for_dumping() {
  ClassLoader::initialize_shared_path();
  FileMapInfo::allocate_classpath_entry_table();
}

// Preload classes from a list, populate the shared spaces and dump to a
// file.
void MetaspaceShared::preload_and_dump(TRAPS) {
  TraceTime timer("Dump Shared Spaces", TraceStartupTime);
  ResourceMark rm;

  tty->print_cr("Allocated shared space: %d bytes at " PTR_FORMAT,
                MetaspaceShared::shared_rs()->size(),
                MetaspaceShared::shared_rs()->base());

  // Preload classes to be shared.
  // Should use some os:: method rather than fopen() here. aB.
  const char* class_list_path;
  if (SharedClassListFile == NULL) {
    // Construct the path to the class list (in jre/lib)
    // Walk up two directories from the location of the VM and
    // optionally tack on "lib" (depending on platform)
    char class_list_path_str[JVM_MAXPATHLEN];
    os::jvm_path(class_list_path_str, sizeof(class_list_path_str));
    for (int i = 0; i < 3; i++) {
      char *end = strrchr(class_list_path_str, *os::file_separator());
      if (end != NULL) *end = '\0';
    }
    int class_list_path_len = (int)strlen(class_list_path_str);
    if (class_list_path_len >= 3) {
      if (strcmp(class_list_path_str + class_list_path_len - 3, "lib") != 0) {
        strcat(class_list_path_str, os::file_separator());
        strcat(class_list_path_str, "lib");
      }
    }
    strcat(class_list_path_str, os::file_separator());
    strcat(class_list_path_str, "classlist");
    class_list_path = class_list_path_str;
  } else {
    class_list_path = SharedClassListFile;
  }

  int class_count = 0;
  GrowableArray<Klass*>* class_promote_order = new GrowableArray<Klass*>();

  // sun.io.Converters
  static const char obj_array_sig[] = "[[Ljava/lang/Object;";
  SymbolTable::new_permanent_symbol(obj_array_sig, THREAD);

  // java.util.HashMap
  static const char map_entry_array_sig[] = "[Ljava/util/Map$Entry;";
  SymbolTable::new_permanent_symbol(map_entry_array_sig, THREAD);

  tty->print_cr("Loading classes to share ...");
  _has_error_classes = false;
  class_count += preload_and_dump(class_list_path, class_promote_order,
                                  THREAD);
  if (ExtraSharedClassListFile) {
    class_count += preload_and_dump(ExtraSharedClassListFile, class_promote_order,
                                    THREAD);
  }
  tty->print_cr("Loading classes to share: done.");

  if (PrintSharedSpaces) {
    tty->print_cr("Shared spaces: preloaded %d classes", class_count);
  }

  // Rewrite and link classes
  tty->print_cr("Rewriting and linking classes ...");

  // Link any classes which got missed. This would happen if we have loaded classes that
  // were not explicitly specified in the classlist. E.g., if an interface implemented by class K
  // fails verification, all other interfaces that were not specified in the classlist but
  // are implemented by K are not verified.
  link_and_cleanup_shared_classes(CATCH);
  tty->print_cr("Rewriting and linking classes: done");

  // Create and dump the shared spaces.   Everything so far is loaded
  // with the null class loader.
  ClassLoaderData* loader_data = ClassLoaderData::the_null_class_loader_data();
  VM_PopulateDumpSharedSpace op(loader_data, class_promote_order);
  VMThread::execute(&op);

  // Since various initialization steps have been undone by this process,
  // it is not reasonable to continue running a java process.
  exit(0);
}

int MetaspaceShared::preload_and_dump(const char * class_list_path,
                                      GrowableArray<Klass*>* class_promote_order,
                                      TRAPS) {
  FILE* file = fopen(class_list_path, "r");
  char class_name[256];
  int class_count = 0;

  if (file != NULL) {
    while ((fgets(class_name, sizeof class_name, file)) != NULL) {
      if (*class_name == '#') { // comment
        continue;
      }
      // Remove trailing newline
      size_t name_len = strlen(class_name);
      if (class_name[name_len-1] == '\n') {
        class_name[name_len-1] = '\0';
      }

      // Got a class name - load it.
      TempNewSymbol class_name_symbol = SymbolTable::new_permanent_symbol(class_name, THREAD);
      guarantee(!HAS_PENDING_EXCEPTION, "Exception creating a symbol.");
      Klass* klass = SystemDictionary::resolve_or_null(class_name_symbol,
                                                         THREAD);
      CLEAR_PENDING_EXCEPTION;
      if (klass != NULL) {
        if (PrintSharedSpaces && Verbose && WizardMode) {
          tty->print_cr("Shared spaces preloaded: %s", class_name);
        }

        InstanceKlass* ik = InstanceKlass::cast(klass);

        // Should be class load order as per -XX:+TraceClassLoadingPreorder
        class_promote_order->append(ik);

        // Link the class to cause the bytecodes to be rewritten and the
        // cpcache to be created. The linking is done as soon as classes
        // are loaded in order that the related data structures (klass and
        // cpCache) are located together.
        try_link_class(ik, THREAD);
        guarantee(!HAS_PENDING_EXCEPTION, "exception in link_class");

        class_count++;
      } else {
        //tty->print_cr("Preload failed: %s", class_name);
      }
    }
    fclose(file);
  } else {
    char errmsg[JVM_MAXPATHLEN];
    os::lasterror(errmsg, JVM_MAXPATHLEN);
    tty->print_cr("Loading classlist failed: %s", errmsg);
    exit(1);
  }

  return class_count;
}

// Returns true if the class's status has changed
bool MetaspaceShared::try_link_class(InstanceKlass* ik, TRAPS) {
  assert(DumpSharedSpaces, "should only be called during dumping");
  if (ik->init_state() < InstanceKlass::linked) {
    bool saved = BytecodeVerificationLocal;
    if (!SharedClassUtil::is_shared_boot_class(ik)) {
      // The verification decision is based on BytecodeVerificationRemote
      // for non-system classes. Since we are using the NULL classloader
      // to load non-system classes during dumping, we need to temporarily
      // change BytecodeVerificationLocal to be the same as
      // BytecodeVerificationRemote. Note this can cause the parent system
      // classes also being verified. The extra overhead is acceptable during
      // dumping.
      BytecodeVerificationLocal = BytecodeVerificationRemote;
    }
    ik->link_class(THREAD);
    if (HAS_PENDING_EXCEPTION) {
      ResourceMark rm;
      tty->print_cr("Preload Error: Verification failed for %s",
                    ik->external_name());
      CLEAR_PENDING_EXCEPTION;
      ik->set_in_error_state();
      _has_error_classes = true;
    }
    BytecodeVerificationLocal = saved;
    return true;
  } else {
    return false;
  }
}

// Closure for serializing initialization data in from a data area
// (ptr_array) read from the shared file.

class ReadClosure : public SerializeClosure {
private:
  intptr_t** _ptr_array;

  inline intptr_t nextPtr() {
    return *(*_ptr_array)++;
  }

public:
  ReadClosure(intptr_t** ptr_array) { _ptr_array = ptr_array; }

  void do_ptr(void** p) {
    assert(*p == NULL, "initializing previous initialized pointer.");
    intptr_t obj = nextPtr();
    assert((intptr_t)obj >= 0 || (intptr_t)obj < -100,
           "hit tag while initializing ptrs.");
    *p = (void*)obj;
  }

  void do_tag(int tag) {
    int old_tag;
    old_tag = (int)(intptr_t)nextPtr();
    // do_int(&old_tag);
    assert(tag == old_tag, "old tag doesn't match");
    FileMapInfo::assert_mark(tag == old_tag);
  }

  void do_region(u_char* start, size_t size) {
    assert((intptr_t)start % sizeof(intptr_t) == 0, "bad alignment");
    assert(size % sizeof(intptr_t) == 0, "bad size");
    do_tag((int)size);
    while (size > 0) {
      *(intptr_t*)start = nextPtr();
      start += sizeof(intptr_t);
      size -= sizeof(intptr_t);
    }
  }

  bool reading() const { return true; }
};

// Return true if given address is in the mapped shared space.
bool MetaspaceShared::is_in_shared_space(const void* p) {
  return UseSharedSpaces && FileMapInfo::current_info()->is_in_shared_space(p);
}

void MetaspaceShared::print_shared_spaces() {
  if (UseSharedSpaces) {
    FileMapInfo::current_info()->print_shared_spaces();
  }
}


// Map shared spaces at requested addresses and return if succeeded.
// Need to keep the bounds of the ro and rw space for the Metaspace::contains
// call, or is_in_shared_space.
bool MetaspaceShared::map_shared_spaces(FileMapInfo* mapinfo) {
  size_t image_alignment = mapinfo->alignment();

#ifndef _WINDOWS
  // Map in the shared memory and then map the regions on top of it.
  // On Windows, don't map the memory here because it will cause the
  // mappings of the regions to fail.
  ReservedSpace shared_rs = mapinfo->reserve_shared_memory();
  if (!shared_rs.is_reserved()) return false;
#endif

  assert(!DumpSharedSpaces, "Should not be called with DumpSharedSpaces");

  char* _ro_base = NULL;
  char* _rw_base = NULL;
  char* _md_base = NULL;
  char* _mc_base = NULL;

  // Map each shared region
  if ((_ro_base = mapinfo->map_region(ro)) != NULL &&
       mapinfo->verify_region_checksum(ro) &&
      (_rw_base = mapinfo->map_region(rw)) != NULL &&
       mapinfo->verify_region_checksum(rw) &&
      (_md_base = mapinfo->map_region(md)) != NULL &&
       mapinfo->verify_region_checksum(md) &&
      (_mc_base = mapinfo->map_region(mc)) != NULL &&
<<<<<<< HEAD
      (image_alignment == (size_t)max_alignment()) &&
      mapinfo->validate_classpath_entry_table()) {
=======
       mapinfo->verify_region_checksum(mc) &&
      (image_alignment == (size_t)max_alignment())) {
>>>>>>> 5704a64a
    // Success (no need to do anything)
    return true;
  } else {
    // If there was a failure in mapping any of the spaces, unmap the ones
    // that succeeded
    if (_ro_base != NULL) mapinfo->unmap_region(ro);
    if (_rw_base != NULL) mapinfo->unmap_region(rw);
    if (_md_base != NULL) mapinfo->unmap_region(md);
    if (_mc_base != NULL) mapinfo->unmap_region(mc);
#ifndef _WINDOWS
    // Release the entire mapped region
    shared_rs.release();
#endif
    // If -Xshare:on is specified, print out the error message and exit VM,
    // otherwise, set UseSharedSpaces to false and continue.
    if (RequireSharedSpaces) {
      vm_exit_during_initialization("Unable to use shared archive.", "Failed map_region for using -Xshare:on.");
    } else {
      FLAG_SET_DEFAULT(UseSharedSpaces, false);
    }
    return false;
  }
}

// Read the miscellaneous data from the shared file, and
// serialize it out to its various destinations.

void MetaspaceShared::initialize_shared_spaces() {
  FileMapInfo *mapinfo = FileMapInfo::current_info();

  char* buffer = mapinfo->region_base(md);

  // Skip over (reserve space for) a list of addresses of C++ vtables
  // for Klass objects.  They get filled in later.

  void** vtbl_list = (void**)buffer;
  buffer += MetaspaceShared::vtbl_list_size * sizeof(void*);
  Universe::init_self_patching_vtbl_list(vtbl_list, vtbl_list_size);

  // Skip over (reserve space for) dummy C++ vtables Klass objects.
  // They are used as is.

  intptr_t vtable_size = *(intptr_t*)buffer;
  buffer += sizeof(intptr_t);
  buffer += vtable_size;

  // Create the symbol table using the bucket array at this spot in the
  // misc data space.  Since the symbol table is often modified, this
  // region (of mapped pages) will be copy-on-write.

  int symbolTableLen = *(intptr_t*)buffer;
  buffer += sizeof(intptr_t);
  int number_of_entries = *(intptr_t*)buffer;
  buffer += sizeof(intptr_t);
  SymbolTable::create_table((HashtableBucket<mtSymbol>*)buffer, symbolTableLen,
                            number_of_entries);
  buffer += symbolTableLen;

  // Create the shared dictionary using the bucket array at this spot in
  // the misc data space.  Since the shared dictionary table is never
  // modified, this region (of mapped pages) will be (effectively, if
  // not explicitly) read-only.

  int sharedDictionaryLen = *(intptr_t*)buffer;
  buffer += sizeof(intptr_t);
  number_of_entries = *(intptr_t*)buffer;
  buffer += sizeof(intptr_t);
  SystemDictionary::set_shared_dictionary((HashtableBucket<mtClass>*)buffer,
                                          sharedDictionaryLen,
                                          number_of_entries);
  buffer += sharedDictionaryLen;

  // Create the package info table using the bucket array at this spot in
  // the misc data space.  Since the package info table is never
  // modified, this region (of mapped pages) will be (effectively, if
  // not explicitly) read-only.

  int pkgInfoLen = *(intptr_t*)buffer;
  buffer += sizeof(intptr_t);
  number_of_entries = *(intptr_t*)buffer;
  buffer += sizeof(intptr_t);
  ClassLoader::create_package_info_table((HashtableBucket<mtClass>*)buffer, pkgInfoLen,
                                         number_of_entries);
  buffer += pkgInfoLen;
  ClassLoader::verify();

  // The following data in the shared misc data region are the linked
  // list elements (HashtableEntry objects) for the symbol table, string
  // table, and shared dictionary.  The heap objects refered to by the
  // symbol table, string table, and shared dictionary are permanent and
  // unmovable.  Since new entries added to the string and symbol tables
  // are always added at the beginning of the linked lists, THESE LINKED
  // LIST ELEMENTS ARE READ-ONLY.

  int len = *(intptr_t*)buffer; // skip over symbol table entries
  buffer += sizeof(intptr_t);
  buffer += len;

  len = *(intptr_t*)buffer;     // skip over shared dictionary entries
  buffer += sizeof(intptr_t);
  buffer += len;

  len = *(intptr_t*)buffer;     // skip over package info table entries
  buffer += sizeof(intptr_t);
  buffer += len;

  len = *(intptr_t*)buffer;     // skip over package info table char[] arrays.
  buffer += sizeof(intptr_t);
  buffer += len;

  intptr_t* array = (intptr_t*)buffer;
  ReadClosure rc(&array);
  serialize(&rc);

  // Close the mapinfo file
  mapinfo->close();

  if (PrintSharedArchiveAndExit) {
    if (PrintSharedDictionary) {
      tty->print_cr("\nShared classes:\n");
      SystemDictionary::print_shared(false);
    }
    if (_archive_loading_failed) {
      tty->print_cr("archive is invalid");
      vm_exit(1);
    } else {
      tty->print_cr("archive is valid");
      vm_exit(0);
    }
  }
}

// JVM/TI RedefineClasses() support:
bool MetaspaceShared::remap_shared_readonly_as_readwrite() {
  assert(SafepointSynchronize::is_at_safepoint(), "must be at safepoint");

  if (UseSharedSpaces) {
    // remap the shared readonly space to shared readwrite, private
    FileMapInfo* mapinfo = FileMapInfo::current_info();
    if (!mapinfo->remap_shared_readonly_as_readwrite()) {
      return false;
    }
  }
  return true;
}

int MetaspaceShared::count_class(const char* classlist_file) {
  if (classlist_file == NULL) {
    return 0;
  }
  char class_name[256];
  int class_count = 0;
  FILE* file = fopen(classlist_file, "r");
  if (file != NULL) {
    while ((fgets(class_name, sizeof class_name, file)) != NULL) {
      if (*class_name == '#') { // comment
        continue;
      }
      class_count++;
    }
    fclose(file);
  } else {
    char errmsg[JVM_MAXPATHLEN];
    os::lasterror(errmsg, JVM_MAXPATHLEN);
    tty->print_cr("Loading classlist failed: %s", errmsg);
    exit(1);
  }

  return class_count;
}

// the sizes are good for typical large applications that have a lot of shared
// classes
void MetaspaceShared::estimate_regions_size() {
  int class_count = count_class(SharedClassListFile);
  class_count += count_class(ExtraSharedClassListFile);

  if (class_count > LargeThresholdClassCount) {
    if (class_count < HugeThresholdClassCount) {
      SET_ESTIMATED_SIZE(Large, ReadOnly);
      SET_ESTIMATED_SIZE(Large, ReadWrite);
      SET_ESTIMATED_SIZE(Large, MiscData);
      SET_ESTIMATED_SIZE(Large, MiscCode);
    } else {
      SET_ESTIMATED_SIZE(Huge,  ReadOnly);
      SET_ESTIMATED_SIZE(Huge,  ReadWrite);
      SET_ESTIMATED_SIZE(Huge,  MiscData);
      SET_ESTIMATED_SIZE(Huge,  MiscCode);
    }
  }
}<|MERGE_RESOLUTION|>--- conflicted
+++ resolved
@@ -943,13 +943,9 @@
       (_md_base = mapinfo->map_region(md)) != NULL &&
        mapinfo->verify_region_checksum(md) &&
       (_mc_base = mapinfo->map_region(mc)) != NULL &&
-<<<<<<< HEAD
+       mapinfo->verify_region_checksum(mc) &&
       (image_alignment == (size_t)max_alignment()) &&
       mapinfo->validate_classpath_entry_table()) {
-=======
-       mapinfo->verify_region_checksum(mc) &&
-      (image_alignment == (size_t)max_alignment())) {
->>>>>>> 5704a64a
     // Success (no need to do anything)
     return true;
   } else {
