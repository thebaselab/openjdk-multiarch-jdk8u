/*
 * Copyright (c) 2000, 2012, Oracle and/or its affiliates. All rights reserved.
 * DO NOT ALTER OR REMOVE COPYRIGHT NOTICES OR THIS FILE HEADER.
 *
 * This code is free software; you can redistribute it and/or modify it
 * under the terms of the GNU General Public License version 2 only, as
 * published by the Free Software Foundation.
 *
 * This code is distributed in the hope that it will be useful, but WITHOUT
 * ANY WARRANTY; without even the implied warranty of MERCHANTABILITY or
 * FITNESS FOR A PARTICULAR PURPOSE.  See the GNU General Public License
 * version 2 for more details (a copy is included in the LICENSE file that
 * accompanied this code).
 *
 * You should have received a copy of the GNU General Public License version
 * 2 along with this work; if not, write to the Free Software Foundation,
 * Inc., 51 Franklin St, Fifth Floor, Boston, MA 02110-1301 USA.
 *
 * Please contact Oracle, 500 Oracle Parkway, Redwood Shores, CA 94065 USA
 * or visit www.oracle.com if you need additional information or have any
 * questions.
 *
 */

#include "precompiled.hpp"
#include "classfile/vmSymbols.hpp"
#include "utilities/macros.hpp"
#if INCLUDE_ALL_GCS
#include "gc_implementation/g1/g1SATBCardTableModRefBS.hpp"
#endif // INCLUDE_ALL_GCS
#include "memory/allocation.inline.hpp"
#include "prims/jni.h"
#include "prims/jvm.h"
#include "runtime/globals.hpp"
#include "runtime/interfaceSupport.hpp"
#include "runtime/reflection.hpp"
#include "runtime/synchronizer.hpp"
#include "services/threadService.hpp"
#include "utilities/copy.hpp"
#include "utilities/dtrace.hpp"

/*
 *      Implementation of class sun.misc.Unsafe
 */

#ifndef USDT2
HS_DTRACE_PROBE_DECL3(hotspot, thread__park__begin, uintptr_t, int, long long);
HS_DTRACE_PROBE_DECL1(hotspot, thread__park__end, uintptr_t);
HS_DTRACE_PROBE_DECL1(hotspot, thread__unpark, uintptr_t);
#endif /* !USDT2 */

#define MAX_OBJECT_SIZE \
  ( arrayOopDesc::header_size(T_DOUBLE) * HeapWordSize \
    + ((julong)max_jint * sizeof(double)) )


#define UNSAFE_ENTRY(result_type, header) \
  JVM_ENTRY(result_type, header)

// Can't use UNSAFE_LEAF because it has the signature of a straight
// call into the runtime (just like JVM_LEAF, funny that) but it's
// called like a Java Native and thus the wrapper built for it passes
// arguments like a JNI call.  It expects those arguments to be popped
// from the stack on Intel like all good JNI args are, and adjusts the
// stack according.  Since the JVM_LEAF call expects no extra
// arguments the stack isn't popped in the C code, is pushed by the
// wrapper and we get sick.
//#define UNSAFE_LEAF(result_type, header) \
//  JVM_LEAF(result_type, header)

#define UNSAFE_END JVM_END

#define UnsafeWrapper(arg) /*nothing, for the present*/


inline void* addr_from_java(jlong addr) {
  // This assert fails in a variety of ways on 32-bit systems.
  // It is impossible to predict whether native code that converts
  // pointers to longs will sign-extend or zero-extend the addresses.
  //assert(addr == (uintptr_t)addr, "must not be odd high bits");
  return (void*)(uintptr_t)addr;
}

inline jlong addr_to_java(void* p) {
  assert(p == (void*)(uintptr_t)p, "must not be odd high bits");
  return (uintptr_t)p;
}


// Note: The VM's obj_field and related accessors use byte-scaled
// ("unscaled") offsets, just as the unsafe methods do.

// However, the method Unsafe.fieldOffset explicitly declines to
// guarantee this.  The field offset values manipulated by the Java user
// through the Unsafe API are opaque cookies that just happen to be byte
// offsets.  We represent this state of affairs by passing the cookies
// through conversion functions when going between the VM and the Unsafe API.
// The conversion functions just happen to be no-ops at present.

inline jlong field_offset_to_byte_offset(jlong field_offset) {
  return field_offset;
}

inline jlong field_offset_from_byte_offset(jlong byte_offset) {
  return byte_offset;
}

inline jint invocation_key_from_method_slot(jint slot) {
  return slot;
}

inline jint invocation_key_to_method_slot(jint key) {
  return key;
}

inline void* index_oop_from_field_offset_long(oop p, jlong field_offset) {
  jlong byte_offset = field_offset_to_byte_offset(field_offset);
  // Don't allow unsafe to be used to read or write the header word of oops
  assert(p == NULL || field_offset >= oopDesc::header_size(), "offset must be outside of header");
#ifdef ASSERT
  if (p != NULL) {
    assert(byte_offset >= 0 && byte_offset <= (jlong)MAX_OBJECT_SIZE, "sane offset");
    if (byte_offset == (jint)byte_offset) {
      void* ptr_plus_disp = (address)p + byte_offset;
      assert((void*)p->obj_field_addr<oop>((jint)byte_offset) == ptr_plus_disp,
             "raw [ptr+disp] must be consistent with oop::field_base");
    }
    jlong p_size = HeapWordSize * (jlong)(p->size());
    assert(byte_offset < p_size, err_msg("Unsafe access: offset " INT64_FORMAT " > object's size " INT64_FORMAT, byte_offset, p_size));
  }
#endif
  if (sizeof(char*) == sizeof(jint))    // (this constant folds!)
    return (address)p + (jint) byte_offset;
  else
    return (address)p +        byte_offset;
}

// Externally callable versions:
// (Use these in compiler intrinsics which emulate unsafe primitives.)
jlong Unsafe_field_offset_to_byte_offset(jlong field_offset) {
  return field_offset;
}
jlong Unsafe_field_offset_from_byte_offset(jlong byte_offset) {
  return byte_offset;
}
jint Unsafe_invocation_key_from_method_slot(jint slot) {
  return invocation_key_from_method_slot(slot);
}
jint Unsafe_invocation_key_to_method_slot(jint key) {
  return invocation_key_to_method_slot(key);
}


///// Data in the Java heap.

#define GET_FIELD(obj, offset, type_name, v) \
  oop p = JNIHandles::resolve(obj); \
  type_name v = *(type_name*)index_oop_from_field_offset_long(p, offset)

#define SET_FIELD(obj, offset, type_name, x) \
  oop p = JNIHandles::resolve(obj); \
  *(type_name*)index_oop_from_field_offset_long(p, offset) = x

#define GET_FIELD_VOLATILE(obj, offset, type_name, v) \
  oop p = JNIHandles::resolve(obj); \
  volatile type_name v = OrderAccess::load_acquire((volatile type_name*)index_oop_from_field_offset_long(p, offset));

#define SET_FIELD_VOLATILE(obj, offset, type_name, x) \
  oop p = JNIHandles::resolve(obj); \
  OrderAccess::release_store_fence((volatile type_name*)index_oop_from_field_offset_long(p, offset), x);

// Macros for oops that check UseCompressedOops

#define GET_OOP_FIELD(obj, offset, v) \
  oop p = JNIHandles::resolve(obj);   \
  oop v;                              \
  if (UseCompressedOops) {            \
    narrowOop n = *(narrowOop*)index_oop_from_field_offset_long(p, offset); \
    v = oopDesc::decode_heap_oop(n);                                \
  } else {                            \
    v = *(oop*)index_oop_from_field_offset_long(p, offset);                 \
  }


// Get/SetObject must be special-cased, since it works with handles.

// The xxx140 variants for backward compatibility do not allow a full-width offset.
UNSAFE_ENTRY(jobject, Unsafe_GetObject140(JNIEnv *env, jobject unsafe, jobject obj, jint offset))
  UnsafeWrapper("Unsafe_GetObject");
  if (obj == NULL)  THROW_0(vmSymbols::java_lang_NullPointerException());
  GET_OOP_FIELD(obj, offset, v)
  jobject ret = JNIHandles::make_local(env, v);
#if INCLUDE_ALL_GCS
  // We could be accessing the referent field in a reference
  // object. If G1 is enabled then we need to register a non-null
  // referent with the SATB barrier.
  if (UseG1GC) {
    bool needs_barrier = false;

    if (ret != NULL) {
      if (offset == java_lang_ref_Reference::referent_offset) {
        oop o = JNIHandles::resolve_non_null(obj);
        Klass* k = o->klass();
        if (InstanceKlass::cast(k)->reference_type() != REF_NONE) {
          assert(InstanceKlass::cast(k)->is_subclass_of(SystemDictionary::Reference_klass()), "sanity");
          needs_barrier = true;
        }
      }
    }

    if (needs_barrier) {
      oop referent = JNIHandles::resolve(ret);
      G1SATBCardTableModRefBS::enqueue(referent);
    }
  }
#endif // INCLUDE_ALL_GCS
  return ret;
UNSAFE_END

UNSAFE_ENTRY(void, Unsafe_SetObject140(JNIEnv *env, jobject unsafe, jobject obj, jint offset, jobject x_h))
  UnsafeWrapper("Unsafe_SetObject");
  if (obj == NULL)  THROW(vmSymbols::java_lang_NullPointerException());
  oop x = JNIHandles::resolve(x_h);
  //SET_FIELD(obj, offset, oop, x);
  oop p = JNIHandles::resolve(obj);
  if (UseCompressedOops) {
    if (x != NULL) {
      // If there is a heap base pointer, we are obliged to emit a store barrier.
      oop_store((narrowOop*)index_oop_from_field_offset_long(p, offset), x);
    } else {
      narrowOop n = oopDesc::encode_heap_oop_not_null(x);
      *(narrowOop*)index_oop_from_field_offset_long(p, offset) = n;
    }
  } else {
    if (x != NULL) {
      // If there is a heap base pointer, we are obliged to emit a store barrier.
      oop_store((oop*)index_oop_from_field_offset_long(p, offset), x);
    } else {
      *(oop*)index_oop_from_field_offset_long(p, offset) = x;
    }
  }
UNSAFE_END

// The normal variants allow a null base pointer with an arbitrary address.
// But if the base pointer is non-null, the offset should make some sense.
// That is, it should be in the range [0, MAX_OBJECT_SIZE].
UNSAFE_ENTRY(jobject, Unsafe_GetObject(JNIEnv *env, jobject unsafe, jobject obj, jlong offset))
  UnsafeWrapper("Unsafe_GetObject");
  GET_OOP_FIELD(obj, offset, v)
  jobject ret = JNIHandles::make_local(env, v);
#if INCLUDE_ALL_GCS
  // We could be accessing the referent field in a reference
  // object. If G1 is enabled then we need to register non-null
  // referent with the SATB barrier.
  if (UseG1GC) {
    bool needs_barrier = false;

    if (ret != NULL) {
      if (offset == java_lang_ref_Reference::referent_offset && obj != NULL) {
        oop o = JNIHandles::resolve(obj);
        Klass* k = o->klass();
        if (InstanceKlass::cast(k)->reference_type() != REF_NONE) {
          assert(InstanceKlass::cast(k)->is_subclass_of(SystemDictionary::Reference_klass()), "sanity");
          needs_barrier = true;
        }
      }
    }

    if (needs_barrier) {
      oop referent = JNIHandles::resolve(ret);
      G1SATBCardTableModRefBS::enqueue(referent);
    }
  }
#endif // INCLUDE_ALL_GCS
  return ret;
UNSAFE_END

UNSAFE_ENTRY(void, Unsafe_SetObject(JNIEnv *env, jobject unsafe, jobject obj, jlong offset, jobject x_h))
  UnsafeWrapper("Unsafe_SetObject");
  oop x = JNIHandles::resolve(x_h);
  oop p = JNIHandles::resolve(obj);
  if (UseCompressedOops) {
    oop_store((narrowOop*)index_oop_from_field_offset_long(p, offset), x);
  } else {
    oop_store((oop*)index_oop_from_field_offset_long(p, offset), x);
  }
UNSAFE_END

UNSAFE_ENTRY(jobject, Unsafe_GetObjectVolatile(JNIEnv *env, jobject unsafe, jobject obj, jlong offset))
  UnsafeWrapper("Unsafe_GetObjectVolatile");
  oop p = JNIHandles::resolve(obj);
  void* addr = index_oop_from_field_offset_long(p, offset);
  volatile oop v;
  if (UseCompressedOops) {
    volatile narrowOop n = *(volatile narrowOop*) addr;
    v = oopDesc::decode_heap_oop(n);
  } else {
    v = *(volatile oop*) addr;
  }
  OrderAccess::acquire();
  return JNIHandles::make_local(env, v);
UNSAFE_END

UNSAFE_ENTRY(void, Unsafe_SetObjectVolatile(JNIEnv *env, jobject unsafe, jobject obj, jlong offset, jobject x_h))
  UnsafeWrapper("Unsafe_SetObjectVolatile");
  oop x = JNIHandles::resolve(x_h);
  oop p = JNIHandles::resolve(obj);
  void* addr = index_oop_from_field_offset_long(p, offset);
  OrderAccess::release();
  if (UseCompressedOops) {
    oop_store((narrowOop*)addr, x);
  } else {
    oop_store((oop*)addr, x);
  }
  OrderAccess::fence();
UNSAFE_END

<<<<<<< HEAD
#if defined(SPARC) || defined(X86) || defined(AARCH64)
// Sparc and X86 have atomic jlong (8 bytes) instructions

#else
=======
#ifndef SUPPORTS_NATIVE_CX8
>>>>>>> 3e69e07b
// Keep old code for platforms which may not have atomic jlong (8 bytes) instructions

// Volatile long versions must use locks if !VM_Version::supports_cx8().
// support_cx8 is a surrogate for 'supports atomic long memory ops'.

UNSAFE_ENTRY(jlong, Unsafe_GetLongVolatile(JNIEnv *env, jobject unsafe, jobject obj, jlong offset))
  UnsafeWrapper("Unsafe_GetLongVolatile");
  {
    if (VM_Version::supports_cx8()) {
      GET_FIELD_VOLATILE(obj, offset, jlong, v);
      return v;
    }
    else {
      Handle p (THREAD, JNIHandles::resolve(obj));
      jlong* addr = (jlong*)(index_oop_from_field_offset_long(p(), offset));
      ObjectLocker ol(p, THREAD);
      jlong value = *addr;
      return value;
    }
  }
UNSAFE_END

UNSAFE_ENTRY(void, Unsafe_SetLongVolatile(JNIEnv *env, jobject unsafe, jobject obj, jlong offset, jlong x))
  UnsafeWrapper("Unsafe_SetLongVolatile");
  {
    if (VM_Version::supports_cx8()) {
      SET_FIELD_VOLATILE(obj, offset, jlong, x);
    }
    else {
      Handle p (THREAD, JNIHandles::resolve(obj));
      jlong* addr = (jlong*)(index_oop_from_field_offset_long(p(), offset));
      ObjectLocker ol(p, THREAD);
      *addr = x;
    }
  }
UNSAFE_END

#endif // not SUPPORTS_NATIVE_CX8

#define DEFINE_GETSETOOP(jboolean, Boolean) \
 \
UNSAFE_ENTRY(jboolean, Unsafe_Get##Boolean##140(JNIEnv *env, jobject unsafe, jobject obj, jint offset)) \
  UnsafeWrapper("Unsafe_Get"#Boolean); \
  if (obj == NULL)  THROW_0(vmSymbols::java_lang_NullPointerException()); \
  GET_FIELD(obj, offset, jboolean, v); \
  return v; \
UNSAFE_END \
 \
UNSAFE_ENTRY(void, Unsafe_Set##Boolean##140(JNIEnv *env, jobject unsafe, jobject obj, jint offset, jboolean x)) \
  UnsafeWrapper("Unsafe_Set"#Boolean); \
  if (obj == NULL)  THROW(vmSymbols::java_lang_NullPointerException()); \
  SET_FIELD(obj, offset, jboolean, x); \
UNSAFE_END \
 \
UNSAFE_ENTRY(jboolean, Unsafe_Get##Boolean(JNIEnv *env, jobject unsafe, jobject obj, jlong offset)) \
  UnsafeWrapper("Unsafe_Get"#Boolean); \
  GET_FIELD(obj, offset, jboolean, v); \
  return v; \
UNSAFE_END \
 \
UNSAFE_ENTRY(void, Unsafe_Set##Boolean(JNIEnv *env, jobject unsafe, jobject obj, jlong offset, jboolean x)) \
  UnsafeWrapper("Unsafe_Set"#Boolean); \
  SET_FIELD(obj, offset, jboolean, x); \
UNSAFE_END \
 \
// END DEFINE_GETSETOOP.

DEFINE_GETSETOOP(jboolean, Boolean)
DEFINE_GETSETOOP(jbyte, Byte)
DEFINE_GETSETOOP(jshort, Short);
DEFINE_GETSETOOP(jchar, Char);
DEFINE_GETSETOOP(jint, Int);
DEFINE_GETSETOOP(jlong, Long);
DEFINE_GETSETOOP(jfloat, Float);
DEFINE_GETSETOOP(jdouble, Double);

#undef DEFINE_GETSETOOP

#define DEFINE_GETSETOOP_VOLATILE(jboolean, Boolean) \
 \
UNSAFE_ENTRY(jboolean, Unsafe_Get##Boolean##Volatile(JNIEnv *env, jobject unsafe, jobject obj, jlong offset)) \
  UnsafeWrapper("Unsafe_Get"#Boolean); \
  GET_FIELD_VOLATILE(obj, offset, jboolean, v); \
  return v; \
UNSAFE_END \
 \
UNSAFE_ENTRY(void, Unsafe_Set##Boolean##Volatile(JNIEnv *env, jobject unsafe, jobject obj, jlong offset, jboolean x)) \
  UnsafeWrapper("Unsafe_Set"#Boolean); \
  SET_FIELD_VOLATILE(obj, offset, jboolean, x); \
UNSAFE_END \
 \
// END DEFINE_GETSETOOP_VOLATILE.

DEFINE_GETSETOOP_VOLATILE(jboolean, Boolean)
DEFINE_GETSETOOP_VOLATILE(jbyte, Byte)
DEFINE_GETSETOOP_VOLATILE(jshort, Short);
DEFINE_GETSETOOP_VOLATILE(jchar, Char);
DEFINE_GETSETOOP_VOLATILE(jint, Int);
DEFINE_GETSETOOP_VOLATILE(jfloat, Float);
DEFINE_GETSETOOP_VOLATILE(jdouble, Double);

<<<<<<< HEAD
#if defined(SPARC) || defined(X86) || defined(AARCH64)
// Sparc and X86 have atomic jlong (8 bytes) instructions
=======
#ifdef SUPPORTS_NATIVE_CX8
>>>>>>> 3e69e07b
DEFINE_GETSETOOP_VOLATILE(jlong, Long);
#endif

#undef DEFINE_GETSETOOP_VOLATILE

// The non-intrinsified versions of setOrdered just use setVolatile

UNSAFE_ENTRY(void, Unsafe_SetOrderedInt(JNIEnv *env, jobject unsafe, jobject obj, jlong offset, jint x))
  UnsafeWrapper("Unsafe_SetOrderedInt");
  SET_FIELD_VOLATILE(obj, offset, jint, x);
UNSAFE_END

UNSAFE_ENTRY(void, Unsafe_SetOrderedObject(JNIEnv *env, jobject unsafe, jobject obj, jlong offset, jobject x_h))
  UnsafeWrapper("Unsafe_SetOrderedObject");
  oop x = JNIHandles::resolve(x_h);
  oop p = JNIHandles::resolve(obj);
  void* addr = index_oop_from_field_offset_long(p, offset);
  OrderAccess::release();
  if (UseCompressedOops) {
    oop_store((narrowOop*)addr, x);
  } else {
    oop_store((oop*)addr, x);
  }
  OrderAccess::fence();
UNSAFE_END

UNSAFE_ENTRY(void, Unsafe_SetOrderedLong(JNIEnv *env, jobject unsafe, jobject obj, jlong offset, jlong x))
  UnsafeWrapper("Unsafe_SetOrderedLong");
<<<<<<< HEAD
#if defined(SPARC) || defined(X86) || defined(AARCH64)
  // Sparc and X86 have atomic jlong (8 bytes) instructions
=======
#ifdef SUPPORTS_NATIVE_CX8
>>>>>>> 3e69e07b
  SET_FIELD_VOLATILE(obj, offset, jlong, x);
#else
  // Keep old code for platforms which may not have atomic long (8 bytes) instructions
  {
    if (VM_Version::supports_cx8()) {
      SET_FIELD_VOLATILE(obj, offset, jlong, x);
    }
    else {
      Handle p (THREAD, JNIHandles::resolve(obj));
      jlong* addr = (jlong*)(index_oop_from_field_offset_long(p(), offset));
      ObjectLocker ol(p, THREAD);
      *addr = x;
    }
  }
#endif
UNSAFE_END

UNSAFE_ENTRY(void, Unsafe_LoadFence(JNIEnv *env, jobject unsafe))
  UnsafeWrapper("Unsafe_LoadFence");
  OrderAccess::acquire();
UNSAFE_END

UNSAFE_ENTRY(void, Unsafe_StoreFence(JNIEnv *env, jobject unsafe))
  UnsafeWrapper("Unsafe_StoreFence");
  OrderAccess::release();
UNSAFE_END

UNSAFE_ENTRY(void, Unsafe_FullFence(JNIEnv *env, jobject unsafe))
  UnsafeWrapper("Unsafe_FullFence");
  OrderAccess::fence();
UNSAFE_END

////// Data in the C heap.

// Note:  These do not throw NullPointerException for bad pointers.
// They just crash.  Only a oop base pointer can generate a NullPointerException.
//
#define DEFINE_GETSETNATIVE(java_type, Type, native_type) \
 \
UNSAFE_ENTRY(java_type, Unsafe_GetNative##Type(JNIEnv *env, jobject unsafe, jlong addr)) \
  UnsafeWrapper("Unsafe_GetNative"#Type); \
  void* p = addr_from_java(addr); \
  JavaThread* t = JavaThread::current(); \
  t->set_doing_unsafe_access(true); \
  java_type x = *(volatile native_type*)p; \
  t->set_doing_unsafe_access(false); \
  return x; \
UNSAFE_END \
 \
UNSAFE_ENTRY(void, Unsafe_SetNative##Type(JNIEnv *env, jobject unsafe, jlong addr, java_type x)) \
  UnsafeWrapper("Unsafe_SetNative"#Type); \
  JavaThread* t = JavaThread::current(); \
  t->set_doing_unsafe_access(true); \
  void* p = addr_from_java(addr); \
  *(volatile native_type*)p = x; \
  t->set_doing_unsafe_access(false); \
UNSAFE_END \
 \
// END DEFINE_GETSETNATIVE.

DEFINE_GETSETNATIVE(jbyte, Byte, signed char)
DEFINE_GETSETNATIVE(jshort, Short, signed short);
DEFINE_GETSETNATIVE(jchar, Char, unsigned short);
DEFINE_GETSETNATIVE(jint, Int, jint);
// no long -- handled specially
DEFINE_GETSETNATIVE(jfloat, Float, float);
DEFINE_GETSETNATIVE(jdouble, Double, double);

#undef DEFINE_GETSETNATIVE

UNSAFE_ENTRY(jlong, Unsafe_GetNativeLong(JNIEnv *env, jobject unsafe, jlong addr))
  UnsafeWrapper("Unsafe_GetNativeLong");
  JavaThread* t = JavaThread::current();
  // We do it this way to avoid problems with access to heap using 64
  // bit loads, as jlong in heap could be not 64-bit aligned, and on
  // some CPUs (SPARC) it leads to SIGBUS.
  t->set_doing_unsafe_access(true);
  void* p = addr_from_java(addr);
  jlong x;
  if (((intptr_t)p & 7) == 0) {
    // jlong is aligned, do a volatile access
    x = *(volatile jlong*)p;
  } else {
    jlong_accessor acc;
    acc.words[0] = ((volatile jint*)p)[0];
    acc.words[1] = ((volatile jint*)p)[1];
    x = acc.long_value;
  }
  t->set_doing_unsafe_access(false);
  return x;
UNSAFE_END

UNSAFE_ENTRY(void, Unsafe_SetNativeLong(JNIEnv *env, jobject unsafe, jlong addr, jlong x))
  UnsafeWrapper("Unsafe_SetNativeLong");
  JavaThread* t = JavaThread::current();
  // see comment for Unsafe_GetNativeLong
  t->set_doing_unsafe_access(true);
  void* p = addr_from_java(addr);
  if (((intptr_t)p & 7) == 0) {
    // jlong is aligned, do a volatile access
    *(volatile jlong*)p = x;
  } else {
    jlong_accessor acc;
    acc.long_value = x;
    ((volatile jint*)p)[0] = acc.words[0];
    ((volatile jint*)p)[1] = acc.words[1];
  }
  t->set_doing_unsafe_access(false);
UNSAFE_END


UNSAFE_ENTRY(jlong, Unsafe_GetNativeAddress(JNIEnv *env, jobject unsafe, jlong addr))
  UnsafeWrapper("Unsafe_GetNativeAddress");
  void* p = addr_from_java(addr);
  return addr_to_java(*(void**)p);
UNSAFE_END

UNSAFE_ENTRY(void, Unsafe_SetNativeAddress(JNIEnv *env, jobject unsafe, jlong addr, jlong x))
  UnsafeWrapper("Unsafe_SetNativeAddress");
  void* p = addr_from_java(addr);
  *(void**)p = addr_from_java(x);
UNSAFE_END


////// Allocation requests

UNSAFE_ENTRY(jobject, Unsafe_AllocateInstance(JNIEnv *env, jobject unsafe, jclass cls))
  UnsafeWrapper("Unsafe_AllocateInstance");
  {
    ThreadToNativeFromVM ttnfv(thread);
    return env->AllocObject(cls);
  }
UNSAFE_END

UNSAFE_ENTRY(jlong, Unsafe_AllocateMemory(JNIEnv *env, jobject unsafe, jlong size))
  UnsafeWrapper("Unsafe_AllocateMemory");
  size_t sz = (size_t)size;
  if (sz != (julong)size || size < 0) {
    THROW_0(vmSymbols::java_lang_IllegalArgumentException());
  }
  if (sz == 0) {
    return 0;
  }
  sz = round_to(sz, HeapWordSize);
  void* x = os::malloc(sz, mtInternal);
  if (x == NULL) {
    THROW_0(vmSymbols::java_lang_OutOfMemoryError());
  }
  //Copy::fill_to_words((HeapWord*)x, sz / HeapWordSize);
  return addr_to_java(x);
UNSAFE_END

UNSAFE_ENTRY(jlong, Unsafe_ReallocateMemory(JNIEnv *env, jobject unsafe, jlong addr, jlong size))
  UnsafeWrapper("Unsafe_ReallocateMemory");
  void* p = addr_from_java(addr);
  size_t sz = (size_t)size;
  if (sz != (julong)size || size < 0) {
    THROW_0(vmSymbols::java_lang_IllegalArgumentException());
  }
  if (sz == 0) {
    os::free(p);
    return 0;
  }
  sz = round_to(sz, HeapWordSize);
  void* x = (p == NULL) ? os::malloc(sz, mtInternal) : os::realloc(p, sz, mtInternal);
  if (x == NULL) {
    THROW_0(vmSymbols::java_lang_OutOfMemoryError());
  }
  return addr_to_java(x);
UNSAFE_END

UNSAFE_ENTRY(void, Unsafe_FreeMemory(JNIEnv *env, jobject unsafe, jlong addr))
  UnsafeWrapper("Unsafe_FreeMemory");
  void* p = addr_from_java(addr);
  if (p == NULL) {
    return;
  }
  os::free(p);
UNSAFE_END

UNSAFE_ENTRY(void, Unsafe_SetMemory(JNIEnv *env, jobject unsafe, jlong addr, jlong size, jbyte value))
  UnsafeWrapper("Unsafe_SetMemory");
  size_t sz = (size_t)size;
  if (sz != (julong)size || size < 0) {
    THROW(vmSymbols::java_lang_IllegalArgumentException());
  }
  char* p = (char*) addr_from_java(addr);
  Copy::fill_to_memory_atomic(p, sz, value);
UNSAFE_END

UNSAFE_ENTRY(void, Unsafe_SetMemory2(JNIEnv *env, jobject unsafe, jobject obj, jlong offset, jlong size, jbyte value))
  UnsafeWrapper("Unsafe_SetMemory");
  size_t sz = (size_t)size;
  if (sz != (julong)size || size < 0) {
    THROW(vmSymbols::java_lang_IllegalArgumentException());
  }
  oop base = JNIHandles::resolve(obj);
  void* p = index_oop_from_field_offset_long(base, offset);
  Copy::fill_to_memory_atomic(p, sz, value);
UNSAFE_END

UNSAFE_ENTRY(void, Unsafe_CopyMemory(JNIEnv *env, jobject unsafe, jlong srcAddr, jlong dstAddr, jlong size))
  UnsafeWrapper("Unsafe_CopyMemory");
  if (size == 0) {
    return;
  }
  size_t sz = (size_t)size;
  if (sz != (julong)size || size < 0) {
    THROW(vmSymbols::java_lang_IllegalArgumentException());
  }
  void* src = addr_from_java(srcAddr);
  void* dst = addr_from_java(dstAddr);
  Copy::conjoint_memory_atomic(src, dst, sz);
UNSAFE_END

UNSAFE_ENTRY(void, Unsafe_CopyMemory2(JNIEnv *env, jobject unsafe, jobject srcObj, jlong srcOffset, jobject dstObj, jlong dstOffset, jlong size))
  UnsafeWrapper("Unsafe_CopyMemory");
  if (size == 0) {
    return;
  }
  size_t sz = (size_t)size;
  if (sz != (julong)size || size < 0) {
    THROW(vmSymbols::java_lang_IllegalArgumentException());
  }
  oop srcp = JNIHandles::resolve(srcObj);
  oop dstp = JNIHandles::resolve(dstObj);
  if (dstp != NULL && !dstp->is_typeArray()) {
    // NYI:  This works only for non-oop arrays at present.
    // Generalizing it would be reasonable, but requires card marking.
    // Also, autoboxing a Long from 0L in copyMemory(x,y, 0L,z, n) would be bad.
    THROW(vmSymbols::java_lang_IllegalArgumentException());
  }
  void* src = index_oop_from_field_offset_long(srcp, srcOffset);
  void* dst = index_oop_from_field_offset_long(dstp, dstOffset);
  Copy::conjoint_memory_atomic(src, dst, sz);
UNSAFE_END


////// Random queries

// See comment at file start about UNSAFE_LEAF
//UNSAFE_LEAF(jint, Unsafe_AddressSize())
UNSAFE_ENTRY(jint, Unsafe_AddressSize(JNIEnv *env, jobject unsafe))
  UnsafeWrapper("Unsafe_AddressSize");
  return sizeof(void*);
UNSAFE_END

// See comment at file start about UNSAFE_LEAF
//UNSAFE_LEAF(jint, Unsafe_PageSize())
UNSAFE_ENTRY(jint, Unsafe_PageSize(JNIEnv *env, jobject unsafe))
  UnsafeWrapper("Unsafe_PageSize");
  return os::vm_page_size();
UNSAFE_END

jint find_field_offset(jobject field, int must_be_static, TRAPS) {
  if (field == NULL) {
    THROW_0(vmSymbols::java_lang_NullPointerException());
  }

  oop reflected   = JNIHandles::resolve_non_null(field);
  oop mirror      = java_lang_reflect_Field::clazz(reflected);
  Klass* k      = java_lang_Class::as_Klass(mirror);
  int slot        = java_lang_reflect_Field::slot(reflected);
  int modifiers   = java_lang_reflect_Field::modifiers(reflected);

  if (must_be_static >= 0) {
    int really_is_static = ((modifiers & JVM_ACC_STATIC) != 0);
    if (must_be_static != really_is_static) {
      THROW_0(vmSymbols::java_lang_IllegalArgumentException());
    }
  }

  int offset = InstanceKlass::cast(k)->field_offset(slot);
  return field_offset_from_byte_offset(offset);
}

UNSAFE_ENTRY(jlong, Unsafe_ObjectFieldOffset(JNIEnv *env, jobject unsafe, jobject field))
  UnsafeWrapper("Unsafe_ObjectFieldOffset");
  return find_field_offset(field, 0, THREAD);
UNSAFE_END

UNSAFE_ENTRY(jlong, Unsafe_StaticFieldOffset(JNIEnv *env, jobject unsafe, jobject field))
  UnsafeWrapper("Unsafe_StaticFieldOffset");
  return find_field_offset(field, 1, THREAD);
UNSAFE_END

UNSAFE_ENTRY(jobject, Unsafe_StaticFieldBaseFromField(JNIEnv *env, jobject unsafe, jobject field))
  UnsafeWrapper("Unsafe_StaticFieldBase");
  // Note:  In this VM implementation, a field address is always a short
  // offset from the base of a a klass metaobject.  Thus, the full dynamic
  // range of the return type is never used.  However, some implementations
  // might put the static field inside an array shared by many classes,
  // or even at a fixed address, in which case the address could be quite
  // large.  In that last case, this function would return NULL, since
  // the address would operate alone, without any base pointer.

  if (field == NULL)  THROW_0(vmSymbols::java_lang_NullPointerException());

  oop reflected   = JNIHandles::resolve_non_null(field);
  oop mirror      = java_lang_reflect_Field::clazz(reflected);
  int modifiers   = java_lang_reflect_Field::modifiers(reflected);

  if ((modifiers & JVM_ACC_STATIC) == 0) {
    THROW_0(vmSymbols::java_lang_IllegalArgumentException());
  }

  return JNIHandles::make_local(env, mirror);
UNSAFE_END

//@deprecated
UNSAFE_ENTRY(jint, Unsafe_FieldOffset(JNIEnv *env, jobject unsafe, jobject field))
  UnsafeWrapper("Unsafe_FieldOffset");
  // tries (but fails) to be polymorphic between static and non-static:
  jlong offset = find_field_offset(field, -1, THREAD);
  guarantee(offset == (jint)offset, "offset fits in 32 bits");
  return (jint)offset;
UNSAFE_END

//@deprecated
UNSAFE_ENTRY(jobject, Unsafe_StaticFieldBaseFromClass(JNIEnv *env, jobject unsafe, jobject clazz))
  UnsafeWrapper("Unsafe_StaticFieldBase");
  if (clazz == NULL) {
    THROW_0(vmSymbols::java_lang_NullPointerException());
  }
  return JNIHandles::make_local(env, JNIHandles::resolve_non_null(clazz));
UNSAFE_END

UNSAFE_ENTRY(void, Unsafe_EnsureClassInitialized(JNIEnv *env, jobject unsafe, jobject clazz)) {
  UnsafeWrapper("Unsafe_EnsureClassInitialized");
  if (clazz == NULL) {
    THROW(vmSymbols::java_lang_NullPointerException());
  }
  oop mirror = JNIHandles::resolve_non_null(clazz);

  Klass* klass = java_lang_Class::as_Klass(mirror);
  if (klass != NULL && klass->should_be_initialized()) {
    InstanceKlass* k = InstanceKlass::cast(klass);
    k->initialize(CHECK);
  }
}
UNSAFE_END

UNSAFE_ENTRY(jboolean, Unsafe_ShouldBeInitialized(JNIEnv *env, jobject unsafe, jobject clazz)) {
  UnsafeWrapper("Unsafe_ShouldBeInitialized");
  if (clazz == NULL) {
    THROW_(vmSymbols::java_lang_NullPointerException(), false);
  }
  oop mirror = JNIHandles::resolve_non_null(clazz);
  Klass* klass = java_lang_Class::as_Klass(mirror);
  if (klass != NULL && klass->should_be_initialized()) {
    return true;
  }
  return false;
}
UNSAFE_END

static void getBaseAndScale(int& base, int& scale, jclass acls, TRAPS) {
  if (acls == NULL) {
    THROW(vmSymbols::java_lang_NullPointerException());
  }
  oop      mirror = JNIHandles::resolve_non_null(acls);
  Klass* k      = java_lang_Class::as_Klass(mirror);
  if (k == NULL || !k->oop_is_array()) {
    THROW(vmSymbols::java_lang_InvalidClassException());
  } else if (k->oop_is_objArray()) {
    base  = arrayOopDesc::base_offset_in_bytes(T_OBJECT);
    scale = heapOopSize;
  } else if (k->oop_is_typeArray()) {
    TypeArrayKlass* tak = TypeArrayKlass::cast(k);
    base  = tak->array_header_in_bytes();
    assert(base == arrayOopDesc::base_offset_in_bytes(tak->element_type()), "array_header_size semantics ok");
    scale = (1 << tak->log2_element_size());
  } else {
    ShouldNotReachHere();
  }
}

UNSAFE_ENTRY(jint, Unsafe_ArrayBaseOffset(JNIEnv *env, jobject unsafe, jclass acls))
  UnsafeWrapper("Unsafe_ArrayBaseOffset");
  int base, scale;
  getBaseAndScale(base, scale, acls, CHECK_0);
  return field_offset_from_byte_offset(base);
UNSAFE_END


UNSAFE_ENTRY(jint, Unsafe_ArrayIndexScale(JNIEnv *env, jobject unsafe, jclass acls))
  UnsafeWrapper("Unsafe_ArrayIndexScale");
  int base, scale;
  getBaseAndScale(base, scale, acls, CHECK_0);
  // This VM packs both fields and array elements down to the byte.
  // But watch out:  If this changes, so that array references for
  // a given primitive type (say, T_BOOLEAN) use different memory units
  // than fields, this method MUST return zero for such arrays.
  // For example, the VM used to store sub-word sized fields in full
  // words in the object layout, so that accessors like getByte(Object,int)
  // did not really do what one might expect for arrays.  Therefore,
  // this function used to report a zero scale factor, so that the user
  // would know not to attempt to access sub-word array elements.
  // // Code for unpacked fields:
  // if (scale < wordSize)  return 0;

  // The following allows for a pretty general fieldOffset cookie scheme,
  // but requires it to be linear in byte offset.
  return field_offset_from_byte_offset(scale) - field_offset_from_byte_offset(0);
UNSAFE_END


static inline void throw_new(JNIEnv *env, const char *ename) {
  char buf[100];
  strcpy(buf, "java/lang/");
  strcat(buf, ename);
  jclass cls = env->FindClass(buf);
  char* msg = NULL;
  env->ThrowNew(cls, msg);
}

static jclass Unsafe_DefineClass_impl(JNIEnv *env, jstring name, jbyteArray data, int offset, int length, jobject loader, jobject pd) {
  {
    // Code lifted from JDK 1.3 ClassLoader.c

    jbyte *body;
    char *utfName;
    jclass result = 0;
    char buf[128];

    if (UsePerfData) {
      ClassLoader::unsafe_defineClassCallCounter()->inc();
    }

    if (data == NULL) {
        throw_new(env, "NullPointerException");
        return 0;
    }

    /* Work around 4153825. malloc crashes on Solaris when passed a
     * negative size.
     */
    if (length < 0) {
        throw_new(env, "ArrayIndexOutOfBoundsException");
        return 0;
    }

    body = NEW_C_HEAP_ARRAY(jbyte, length, mtInternal);

    if (body == 0) {
        throw_new(env, "OutOfMemoryError");
        return 0;
    }

    env->GetByteArrayRegion(data, offset, length, body);

    if (env->ExceptionOccurred())
        goto free_body;

    if (name != NULL) {
        uint len = env->GetStringUTFLength(name);
        int unicode_len = env->GetStringLength(name);
        if (len >= sizeof(buf)) {
            utfName = NEW_C_HEAP_ARRAY(char, len + 1, mtInternal);
            if (utfName == NULL) {
                throw_new(env, "OutOfMemoryError");
                goto free_body;
            }
        } else {
            utfName = buf;
        }
        env->GetStringUTFRegion(name, 0, unicode_len, utfName);
        //VerifyFixClassname(utfName);
        for (uint i = 0; i < len; i++) {
          if (utfName[i] == '.')   utfName[i] = '/';
        }
    } else {
        utfName = NULL;
    }

    result = JVM_DefineClass(env, utfName, loader, body, length, pd);

    if (utfName && utfName != buf)
        FREE_C_HEAP_ARRAY(char, utfName, mtInternal);

 free_body:
    FREE_C_HEAP_ARRAY(jbyte, body, mtInternal);
    return result;
  }
}


UNSAFE_ENTRY(jclass, Unsafe_DefineClass(JNIEnv *env, jobject unsafe, jstring name, jbyteArray data, int offset, int length, jobject loader, jobject pd))
  UnsafeWrapper("Unsafe_DefineClass");
  {
    ThreadToNativeFromVM ttnfv(thread);
    return Unsafe_DefineClass_impl(env, name, data, offset, length, loader, pd);
  }
UNSAFE_END


UNSAFE_ENTRY(jclass, Unsafe_DefineClass0(JNIEnv *env, jobject unsafe, jstring name, jbyteArray data, int offset, int length))
  UnsafeWrapper("Unsafe_DefineClass");
  {
    ThreadToNativeFromVM ttnfv(thread);

    int depthFromDefineClass0 = 1;
    jclass  caller = JVM_GetCallerClass(env, depthFromDefineClass0);
    jobject loader = (caller == NULL) ? NULL : JVM_GetClassLoader(env, caller);
    jobject pd     = (caller == NULL) ? NULL : JVM_GetProtectionDomain(env, caller);

    return Unsafe_DefineClass_impl(env, name, data, offset, length, loader, pd);
  }
UNSAFE_END


#define DAC_Args CLS"[B["OBJ
// define a class but do not make it known to the class loader or system dictionary
// - host_class:  supplies context for linkage, access control, protection domain, and class loader
// - data:  bytes of a class file, a raw memory address (length gives the number of bytes)
// - cp_patches:  where non-null entries exist, they replace corresponding CP entries in data

// When you load an anonymous class U, it works as if you changed its name just before loading,
// to a name that you will never use again.  Since the name is lost, no other class can directly
// link to any member of U.  Just after U is loaded, the only way to use it is reflectively,
// through java.lang.Class methods like Class.newInstance.

// Access checks for linkage sites within U continue to follow the same rules as for named classes.
// The package of an anonymous class is given by the package qualifier on the name under which it was loaded.
// An anonymous class also has special privileges to access any member of its host class.
// This is the main reason why this loading operation is unsafe.  The purpose of this is to
// allow language implementations to simulate "open classes"; a host class in effect gets
// new code when an anonymous class is loaded alongside it.  A less convenient but more
// standard way to do this is with reflection, which can also be set to ignore access
// restrictions.

// Access into an anonymous class is possible only through reflection.  Therefore, there
// are no special access rules for calling into an anonymous class.  The relaxed access
// rule for the host class is applied in the opposite direction:  A host class reflectively
// access one of its anonymous classes.

// If you load the same bytecodes twice, you get two different classes.  You can reload
// the same bytecodes with or without varying CP patches.

// By using the CP patching array, you can have a new anonymous class U2 refer to an older one U1.
// The bytecodes for U2 should refer to U1 by a symbolic name (doesn't matter what the name is).
// The CONSTANT_Class entry for that name can be patched to refer directly to U1.

// This allows, for example, U2 to use U1 as a superclass or super-interface, or as
// an outer class (so that U2 is an anonymous inner class of anonymous U1).
// It is not possible for a named class, or an older anonymous class, to refer by
// name (via its CP) to a newer anonymous class.

// CP patching may also be used to modify (i.e., hack) the names of methods, classes,
// or type descriptors used in the loaded anonymous class.

// Finally, CP patching may be used to introduce "live" objects into the constant pool,
// instead of "dead" strings.  A compiled statement like println((Object)"hello") can
// be changed to println(greeting), where greeting is an arbitrary object created before
// the anonymous class is loaded.  This is useful in dynamic languages, in which
// various kinds of metaobjects must be introduced as constants into bytecode.
// Note the cast (Object), which tells the verifier to expect an arbitrary object,
// not just a literal string.  For such ldc instructions, the verifier uses the
// type Object instead of String, if the loaded constant is not in fact a String.

static instanceKlassHandle
Unsafe_DefineAnonymousClass_impl(JNIEnv *env,
                                 jclass host_class, jbyteArray data, jobjectArray cp_patches_jh,
                                 HeapWord* *temp_alloc,
                                 TRAPS) {

  if (UsePerfData) {
    ClassLoader::unsafe_defineClassCallCounter()->inc();
  }

  if (data == NULL) {
    THROW_0(vmSymbols::java_lang_NullPointerException());
  }

  jint length = typeArrayOop(JNIHandles::resolve_non_null(data))->length();
  jint word_length = (length + sizeof(HeapWord)-1) / sizeof(HeapWord);
  HeapWord* body = NEW_C_HEAP_ARRAY(HeapWord, word_length, mtInternal);
  if (body == NULL) {
    THROW_0(vmSymbols::java_lang_OutOfMemoryError());
  }

  // caller responsible to free it:
  (*temp_alloc) = body;

  {
    jbyte* array_base = typeArrayOop(JNIHandles::resolve_non_null(data))->byte_at_addr(0);
    Copy::conjoint_words((HeapWord*) array_base, body, word_length);
  }

  u1* class_bytes = (u1*) body;
  int class_bytes_length = (int) length;
  if (class_bytes_length < 0)  class_bytes_length = 0;
  if (class_bytes == NULL
      || host_class == NULL
      || length != class_bytes_length)
    THROW_0(vmSymbols::java_lang_IllegalArgumentException());

  objArrayHandle cp_patches_h;
  if (cp_patches_jh != NULL) {
    oop p = JNIHandles::resolve_non_null(cp_patches_jh);
    if (!p->is_objArray())
      THROW_0(vmSymbols::java_lang_IllegalArgumentException());
    cp_patches_h = objArrayHandle(THREAD, (objArrayOop)p);
  }

  KlassHandle host_klass(THREAD, java_lang_Class::as_Klass(JNIHandles::resolve_non_null(host_class)));
  const char* host_source = host_klass->external_name();
  Handle      host_loader(THREAD, host_klass->class_loader());
  Handle      host_domain(THREAD, host_klass->protection_domain());

  GrowableArray<Handle>* cp_patches = NULL;
  if (cp_patches_h.not_null()) {
    int alen = cp_patches_h->length();
    for (int i = alen-1; i >= 0; i--) {
      oop p = cp_patches_h->obj_at(i);
      if (p != NULL) {
        Handle patch(THREAD, p);
        if (cp_patches == NULL)
          cp_patches = new GrowableArray<Handle>(i+1, i+1, Handle());
        cp_patches->at_put(i, patch);
      }
    }
  }

  ClassFileStream st(class_bytes, class_bytes_length, (char*) host_source);

  instanceKlassHandle anon_klass;
  {
    Symbol* no_class_name = NULL;
    Klass* anonk = SystemDictionary::parse_stream(no_class_name,
                                                    host_loader, host_domain,
                                                    &st, host_klass, cp_patches,
                                                    CHECK_NULL);
    if (anonk == NULL)  return NULL;
    anon_klass = instanceKlassHandle(THREAD, anonk);
  }

  return anon_klass;
}

UNSAFE_ENTRY(jclass, Unsafe_DefineAnonymousClass(JNIEnv *env, jobject unsafe, jclass host_class, jbyteArray data, jobjectArray cp_patches_jh))
{
  instanceKlassHandle anon_klass;
  jobject res_jh = NULL;

  UnsafeWrapper("Unsafe_DefineAnonymousClass");
  ResourceMark rm(THREAD);

  HeapWord* temp_alloc = NULL;

  anon_klass = Unsafe_DefineAnonymousClass_impl(env, host_class, data,
                                                cp_patches_jh,
                                                   &temp_alloc, THREAD);
  if (anon_klass() != NULL)
    res_jh = JNIHandles::make_local(env, anon_klass->java_mirror());

  // try/finally clause:
  if (temp_alloc != NULL) {
    FREE_C_HEAP_ARRAY(HeapWord, temp_alloc, mtInternal);
  }

  // The anonymous class loader data has been artificially been kept alive to
  // this point.   The mirror and any instances of this class have to keep
  // it alive afterwards.
  if (anon_klass() != NULL) {
    anon_klass->class_loader_data()->set_keep_alive(false);
  }

  // let caller initialize it as needed...

  return (jclass) res_jh;
}
UNSAFE_END



UNSAFE_ENTRY(void, Unsafe_MonitorEnter(JNIEnv *env, jobject unsafe, jobject jobj))
  UnsafeWrapper("Unsafe_MonitorEnter");
  {
    if (jobj == NULL) {
      THROW(vmSymbols::java_lang_NullPointerException());
    }
    Handle obj(thread, JNIHandles::resolve_non_null(jobj));
    ObjectSynchronizer::jni_enter(obj, CHECK);
  }
UNSAFE_END


UNSAFE_ENTRY(jboolean, Unsafe_TryMonitorEnter(JNIEnv *env, jobject unsafe, jobject jobj))
  UnsafeWrapper("Unsafe_TryMonitorEnter");
  {
    if (jobj == NULL) {
      THROW_(vmSymbols::java_lang_NullPointerException(), JNI_FALSE);
    }
    Handle obj(thread, JNIHandles::resolve_non_null(jobj));
    bool res = ObjectSynchronizer::jni_try_enter(obj, CHECK_0);
    return (res ? JNI_TRUE : JNI_FALSE);
  }
UNSAFE_END


UNSAFE_ENTRY(void, Unsafe_MonitorExit(JNIEnv *env, jobject unsafe, jobject jobj))
  UnsafeWrapper("Unsafe_MonitorExit");
  {
    if (jobj == NULL) {
      THROW(vmSymbols::java_lang_NullPointerException());
    }
    Handle obj(THREAD, JNIHandles::resolve_non_null(jobj));
    ObjectSynchronizer::jni_exit(obj(), CHECK);
  }
UNSAFE_END


UNSAFE_ENTRY(void, Unsafe_ThrowException(JNIEnv *env, jobject unsafe, jthrowable thr))
  UnsafeWrapper("Unsafe_ThrowException");
  {
    ThreadToNativeFromVM ttnfv(thread);
    env->Throw(thr);
  }
UNSAFE_END

// JSR166 ------------------------------------------------------------------

UNSAFE_ENTRY(jboolean, Unsafe_CompareAndSwapObject(JNIEnv *env, jobject unsafe, jobject obj, jlong offset, jobject e_h, jobject x_h))
  UnsafeWrapper("Unsafe_CompareAndSwapObject");
  oop x = JNIHandles::resolve(x_h);
  oop e = JNIHandles::resolve(e_h);
  oop p = JNIHandles::resolve(obj);
  HeapWord* addr = (HeapWord *)index_oop_from_field_offset_long(p, offset);
  oop res = oopDesc::atomic_compare_exchange_oop(x, addr, e, true);
  jboolean success  = (res == e);
  if (success)
    update_barrier_set((void*)addr, x);
  return success;
UNSAFE_END

UNSAFE_ENTRY(jboolean, Unsafe_CompareAndSwapInt(JNIEnv *env, jobject unsafe, jobject obj, jlong offset, jint e, jint x))
  UnsafeWrapper("Unsafe_CompareAndSwapInt");
  oop p = JNIHandles::resolve(obj);
  jint* addr = (jint *) index_oop_from_field_offset_long(p, offset);
  return (jint)(Atomic::cmpxchg(x, addr, e)) == e;
UNSAFE_END

UNSAFE_ENTRY(jboolean, Unsafe_CompareAndSwapLong(JNIEnv *env, jobject unsafe, jobject obj, jlong offset, jlong e, jlong x))
  UnsafeWrapper("Unsafe_CompareAndSwapLong");
  Handle p (THREAD, JNIHandles::resolve(obj));
  jlong* addr = (jlong*)(index_oop_from_field_offset_long(p(), offset));
  if (VM_Version::supports_cx8())
    return (jlong)(Atomic::cmpxchg(x, addr, e)) == e;
  else {
    jboolean success = false;
    ObjectLocker ol(p, THREAD);
    if (*addr == e) { *addr = x; success = true; }
    return success;
  }
UNSAFE_END

UNSAFE_ENTRY(void, Unsafe_Park(JNIEnv *env, jobject unsafe, jboolean isAbsolute, jlong time))
  UnsafeWrapper("Unsafe_Park");
#ifndef USDT2
  HS_DTRACE_PROBE3(hotspot, thread__park__begin, thread->parker(), (int) isAbsolute, time);
#else /* USDT2 */
   HOTSPOT_THREAD_PARK_BEGIN(
                             (uintptr_t) thread->parker(), (int) isAbsolute, time);
#endif /* USDT2 */
  JavaThreadParkedState jtps(thread, time != 0);
  thread->parker()->park(isAbsolute != 0, time);
#ifndef USDT2
  HS_DTRACE_PROBE1(hotspot, thread__park__end, thread->parker());
#else /* USDT2 */
  HOTSPOT_THREAD_PARK_END(
                          (uintptr_t) thread->parker());
#endif /* USDT2 */
UNSAFE_END

UNSAFE_ENTRY(void, Unsafe_Unpark(JNIEnv *env, jobject unsafe, jobject jthread))
  UnsafeWrapper("Unsafe_Unpark");
  Parker* p = NULL;
  if (jthread != NULL) {
    oop java_thread = JNIHandles::resolve_non_null(jthread);
    if (java_thread != NULL) {
      jlong lp = java_lang_Thread::park_event(java_thread);
      if (lp != 0) {
        // This cast is OK even though the jlong might have been read
        // non-atomically on 32bit systems, since there, one word will
        // always be zero anyway and the value set is always the same
        p = (Parker*)addr_from_java(lp);
      } else {
        // Grab lock if apparently null or using older version of library
        MutexLocker mu(Threads_lock);
        java_thread = JNIHandles::resolve_non_null(jthread);
        if (java_thread != NULL) {
          JavaThread* thr = java_lang_Thread::thread(java_thread);
          if (thr != NULL) {
            p = thr->parker();
            if (p != NULL) { // Bind to Java thread for next time.
              java_lang_Thread::set_park_event(java_thread, addr_to_java(p));
            }
          }
        }
      }
    }
  }
  if (p != NULL) {
#ifndef USDT2
    HS_DTRACE_PROBE1(hotspot, thread__unpark, p);
#else /* USDT2 */
    HOTSPOT_THREAD_UNPARK(
                          (uintptr_t) p);
#endif /* USDT2 */
    p->unpark();
  }
UNSAFE_END

UNSAFE_ENTRY(jint, Unsafe_Loadavg(JNIEnv *env, jobject unsafe, jdoubleArray loadavg, jint nelem))
  UnsafeWrapper("Unsafe_Loadavg");
  const int max_nelem = 3;
  double la[max_nelem];
  jint ret;

  typeArrayOop a = typeArrayOop(JNIHandles::resolve_non_null(loadavg));
  assert(a->is_typeArray(), "must be type array");

  if (nelem < 0 || nelem > max_nelem || a->length() < nelem) {
    ThreadToNativeFromVM ttnfv(thread);
    throw_new(env, "ArrayIndexOutOfBoundsException");
    return -1;
  }

  ret = os::loadavg(la, nelem);
  if (ret == -1) return -1;

  // if successful, ret is the number of samples actually retrieved.
  assert(ret >= 0 && ret <= max_nelem, "Unexpected loadavg return value");
  switch(ret) {
    case 3: a->double_at_put(2, (jdouble)la[2]); // fall through
    case 2: a->double_at_put(1, (jdouble)la[1]); // fall through
    case 1: a->double_at_put(0, (jdouble)la[0]); break;
  }
  return ret;
UNSAFE_END

UNSAFE_ENTRY(void, Unsafe_PrefetchRead(JNIEnv* env, jclass ignored, jobject obj, jlong offset))
  UnsafeWrapper("Unsafe_PrefetchRead");
  oop p = JNIHandles::resolve(obj);
  void* addr = index_oop_from_field_offset_long(p, 0);
  Prefetch::read(addr, (intx)offset);
UNSAFE_END

UNSAFE_ENTRY(void, Unsafe_PrefetchWrite(JNIEnv* env, jclass ignored, jobject obj, jlong offset))
  UnsafeWrapper("Unsafe_PrefetchWrite");
  oop p = JNIHandles::resolve(obj);
  void* addr = index_oop_from_field_offset_long(p, 0);
  Prefetch::write(addr, (intx)offset);
UNSAFE_END


/// JVM_RegisterUnsafeMethods

#define ADR "J"

#define LANG "Ljava/lang/"

#define OBJ LANG"Object;"
#define CLS LANG"Class;"
#define CTR LANG"reflect/Constructor;"
#define FLD LANG"reflect/Field;"
#define MTH LANG"reflect/Method;"
#define THR LANG"Throwable;"

#define DC0_Args LANG"String;[BII"
#define DC_Args  DC0_Args LANG"ClassLoader;" "Ljava/security/ProtectionDomain;"

#define CC (char*)  /*cast a literal from (const char*)*/
#define FN_PTR(f) CAST_FROM_FN_PTR(void*, &f)

// define deprecated accessors for compabitility with 1.4.0
#define DECLARE_GETSETOOP_140(Boolean, Z) \
    {CC"get"#Boolean,      CC"("OBJ"I)"#Z,      FN_PTR(Unsafe_Get##Boolean##140)}, \
    {CC"put"#Boolean,      CC"("OBJ"I"#Z")V",   FN_PTR(Unsafe_Set##Boolean##140)}

// Note:  In 1.4.1, getObject and kin take both int and long offsets.
#define DECLARE_GETSETOOP_141(Boolean, Z) \
    {CC"get"#Boolean,      CC"("OBJ"J)"#Z,      FN_PTR(Unsafe_Get##Boolean)}, \
    {CC"put"#Boolean,      CC"("OBJ"J"#Z")V",   FN_PTR(Unsafe_Set##Boolean)}

// Note:  In 1.5.0, there are volatile versions too
#define DECLARE_GETSETOOP(Boolean, Z) \
    {CC"get"#Boolean,      CC"("OBJ"J)"#Z,      FN_PTR(Unsafe_Get##Boolean)}, \
    {CC"put"#Boolean,      CC"("OBJ"J"#Z")V",   FN_PTR(Unsafe_Set##Boolean)}, \
    {CC"get"#Boolean"Volatile",      CC"("OBJ"J)"#Z,      FN_PTR(Unsafe_Get##Boolean##Volatile)}, \
    {CC"put"#Boolean"Volatile",      CC"("OBJ"J"#Z")V",   FN_PTR(Unsafe_Set##Boolean##Volatile)}


#define DECLARE_GETSETNATIVE(Byte, B) \
    {CC"get"#Byte,         CC"("ADR")"#B,       FN_PTR(Unsafe_GetNative##Byte)}, \
    {CC"put"#Byte,         CC"("ADR#B")V",      FN_PTR(Unsafe_SetNative##Byte)}



// These are the methods for 1.4.0
static JNINativeMethod methods_140[] = {
    {CC"getObject",        CC"("OBJ"I)"OBJ"",   FN_PTR(Unsafe_GetObject140)},
    {CC"putObject",        CC"("OBJ"I"OBJ")V",  FN_PTR(Unsafe_SetObject140)},

    DECLARE_GETSETOOP_140(Boolean, Z),
    DECLARE_GETSETOOP_140(Byte, B),
    DECLARE_GETSETOOP_140(Short, S),
    DECLARE_GETSETOOP_140(Char, C),
    DECLARE_GETSETOOP_140(Int, I),
    DECLARE_GETSETOOP_140(Long, J),
    DECLARE_GETSETOOP_140(Float, F),
    DECLARE_GETSETOOP_140(Double, D),

    DECLARE_GETSETNATIVE(Byte, B),
    DECLARE_GETSETNATIVE(Short, S),
    DECLARE_GETSETNATIVE(Char, C),
    DECLARE_GETSETNATIVE(Int, I),
    DECLARE_GETSETNATIVE(Long, J),
    DECLARE_GETSETNATIVE(Float, F),
    DECLARE_GETSETNATIVE(Double, D),

    {CC"getAddress",         CC"("ADR")"ADR,             FN_PTR(Unsafe_GetNativeAddress)},
    {CC"putAddress",         CC"("ADR""ADR")V",          FN_PTR(Unsafe_SetNativeAddress)},

    {CC"allocateMemory",     CC"(J)"ADR,                 FN_PTR(Unsafe_AllocateMemory)},
    {CC"reallocateMemory",   CC"("ADR"J)"ADR,            FN_PTR(Unsafe_ReallocateMemory)},
    {CC"freeMemory",         CC"("ADR")V",               FN_PTR(Unsafe_FreeMemory)},

    {CC"fieldOffset",        CC"("FLD")I",               FN_PTR(Unsafe_FieldOffset)},
    {CC"staticFieldBase",    CC"("CLS")"OBJ,             FN_PTR(Unsafe_StaticFieldBaseFromClass)},
    {CC"ensureClassInitialized",CC"("CLS")V",            FN_PTR(Unsafe_EnsureClassInitialized)},
    {CC"arrayBaseOffset",    CC"("CLS")I",               FN_PTR(Unsafe_ArrayBaseOffset)},
    {CC"arrayIndexScale",    CC"("CLS")I",               FN_PTR(Unsafe_ArrayIndexScale)},
    {CC"addressSize",        CC"()I",                    FN_PTR(Unsafe_AddressSize)},
    {CC"pageSize",           CC"()I",                    FN_PTR(Unsafe_PageSize)},

    {CC"defineClass",        CC"("DC0_Args")"CLS,        FN_PTR(Unsafe_DefineClass0)},
    {CC"defineClass",        CC"("DC_Args")"CLS,         FN_PTR(Unsafe_DefineClass)},
    {CC"allocateInstance",   CC"("CLS")"OBJ,             FN_PTR(Unsafe_AllocateInstance)},
    {CC"monitorEnter",       CC"("OBJ")V",               FN_PTR(Unsafe_MonitorEnter)},
    {CC"monitorExit",        CC"("OBJ")V",               FN_PTR(Unsafe_MonitorExit)},
    {CC"throwException",     CC"("THR")V",               FN_PTR(Unsafe_ThrowException)}
};

// These are the methods prior to the JSR 166 changes in 1.5.0
static JNINativeMethod methods_141[] = {
    {CC"getObject",        CC"("OBJ"J)"OBJ"",   FN_PTR(Unsafe_GetObject)},
    {CC"putObject",        CC"("OBJ"J"OBJ")V",  FN_PTR(Unsafe_SetObject)},

    DECLARE_GETSETOOP_141(Boolean, Z),
    DECLARE_GETSETOOP_141(Byte, B),
    DECLARE_GETSETOOP_141(Short, S),
    DECLARE_GETSETOOP_141(Char, C),
    DECLARE_GETSETOOP_141(Int, I),
    DECLARE_GETSETOOP_141(Long, J),
    DECLARE_GETSETOOP_141(Float, F),
    DECLARE_GETSETOOP_141(Double, D),

    DECLARE_GETSETNATIVE(Byte, B),
    DECLARE_GETSETNATIVE(Short, S),
    DECLARE_GETSETNATIVE(Char, C),
    DECLARE_GETSETNATIVE(Int, I),
    DECLARE_GETSETNATIVE(Long, J),
    DECLARE_GETSETNATIVE(Float, F),
    DECLARE_GETSETNATIVE(Double, D),

    {CC"getAddress",         CC"("ADR")"ADR,             FN_PTR(Unsafe_GetNativeAddress)},
    {CC"putAddress",         CC"("ADR""ADR")V",          FN_PTR(Unsafe_SetNativeAddress)},

    {CC"allocateMemory",     CC"(J)"ADR,                 FN_PTR(Unsafe_AllocateMemory)},
    {CC"reallocateMemory",   CC"("ADR"J)"ADR,            FN_PTR(Unsafe_ReallocateMemory)},
    {CC"freeMemory",         CC"("ADR")V",               FN_PTR(Unsafe_FreeMemory)},

    {CC"objectFieldOffset",  CC"("FLD")J",               FN_PTR(Unsafe_ObjectFieldOffset)},
    {CC"staticFieldOffset",  CC"("FLD")J",               FN_PTR(Unsafe_StaticFieldOffset)},
    {CC"staticFieldBase",    CC"("FLD")"OBJ,             FN_PTR(Unsafe_StaticFieldBaseFromField)},
    {CC"ensureClassInitialized",CC"("CLS")V",            FN_PTR(Unsafe_EnsureClassInitialized)},
    {CC"arrayBaseOffset",    CC"("CLS")I",               FN_PTR(Unsafe_ArrayBaseOffset)},
    {CC"arrayIndexScale",    CC"("CLS")I",               FN_PTR(Unsafe_ArrayIndexScale)},
    {CC"addressSize",        CC"()I",                    FN_PTR(Unsafe_AddressSize)},
    {CC"pageSize",           CC"()I",                    FN_PTR(Unsafe_PageSize)},

    {CC"defineClass",        CC"("DC0_Args")"CLS,        FN_PTR(Unsafe_DefineClass0)},
    {CC"defineClass",        CC"("DC_Args")"CLS,         FN_PTR(Unsafe_DefineClass)},
    {CC"allocateInstance",   CC"("CLS")"OBJ,             FN_PTR(Unsafe_AllocateInstance)},
    {CC"monitorEnter",       CC"("OBJ")V",               FN_PTR(Unsafe_MonitorEnter)},
    {CC"monitorExit",        CC"("OBJ")V",               FN_PTR(Unsafe_MonitorExit)},
    {CC"throwException",     CC"("THR")V",               FN_PTR(Unsafe_ThrowException)}

};

// These are the methods prior to the JSR 166 changes in 1.6.0
static JNINativeMethod methods_15[] = {
    {CC"getObject",        CC"("OBJ"J)"OBJ"",   FN_PTR(Unsafe_GetObject)},
    {CC"putObject",        CC"("OBJ"J"OBJ")V",  FN_PTR(Unsafe_SetObject)},
    {CC"getObjectVolatile",CC"("OBJ"J)"OBJ"",   FN_PTR(Unsafe_GetObjectVolatile)},
    {CC"putObjectVolatile",CC"("OBJ"J"OBJ")V",  FN_PTR(Unsafe_SetObjectVolatile)},


    DECLARE_GETSETOOP(Boolean, Z),
    DECLARE_GETSETOOP(Byte, B),
    DECLARE_GETSETOOP(Short, S),
    DECLARE_GETSETOOP(Char, C),
    DECLARE_GETSETOOP(Int, I),
    DECLARE_GETSETOOP(Long, J),
    DECLARE_GETSETOOP(Float, F),
    DECLARE_GETSETOOP(Double, D),

    DECLARE_GETSETNATIVE(Byte, B),
    DECLARE_GETSETNATIVE(Short, S),
    DECLARE_GETSETNATIVE(Char, C),
    DECLARE_GETSETNATIVE(Int, I),
    DECLARE_GETSETNATIVE(Long, J),
    DECLARE_GETSETNATIVE(Float, F),
    DECLARE_GETSETNATIVE(Double, D),

    {CC"getAddress",         CC"("ADR")"ADR,             FN_PTR(Unsafe_GetNativeAddress)},
    {CC"putAddress",         CC"("ADR""ADR")V",          FN_PTR(Unsafe_SetNativeAddress)},

    {CC"allocateMemory",     CC"(J)"ADR,                 FN_PTR(Unsafe_AllocateMemory)},
    {CC"reallocateMemory",   CC"("ADR"J)"ADR,            FN_PTR(Unsafe_ReallocateMemory)},
    {CC"freeMemory",         CC"("ADR")V",               FN_PTR(Unsafe_FreeMemory)},

    {CC"objectFieldOffset",  CC"("FLD")J",               FN_PTR(Unsafe_ObjectFieldOffset)},
    {CC"staticFieldOffset",  CC"("FLD")J",               FN_PTR(Unsafe_StaticFieldOffset)},
    {CC"staticFieldBase",    CC"("FLD")"OBJ,             FN_PTR(Unsafe_StaticFieldBaseFromField)},
    {CC"ensureClassInitialized",CC"("CLS")V",            FN_PTR(Unsafe_EnsureClassInitialized)},
    {CC"arrayBaseOffset",    CC"("CLS")I",               FN_PTR(Unsafe_ArrayBaseOffset)},
    {CC"arrayIndexScale",    CC"("CLS")I",               FN_PTR(Unsafe_ArrayIndexScale)},
    {CC"addressSize",        CC"()I",                    FN_PTR(Unsafe_AddressSize)},
    {CC"pageSize",           CC"()I",                    FN_PTR(Unsafe_PageSize)},

    {CC"defineClass",        CC"("DC0_Args")"CLS,        FN_PTR(Unsafe_DefineClass0)},
    {CC"defineClass",        CC"("DC_Args")"CLS,         FN_PTR(Unsafe_DefineClass)},
    {CC"allocateInstance",   CC"("CLS")"OBJ,             FN_PTR(Unsafe_AllocateInstance)},
    {CC"monitorEnter",       CC"("OBJ")V",               FN_PTR(Unsafe_MonitorEnter)},
    {CC"monitorExit",        CC"("OBJ")V",               FN_PTR(Unsafe_MonitorExit)},
    {CC"throwException",     CC"("THR")V",               FN_PTR(Unsafe_ThrowException)},
    {CC"compareAndSwapObject", CC"("OBJ"J"OBJ""OBJ")Z",  FN_PTR(Unsafe_CompareAndSwapObject)},
    {CC"compareAndSwapInt",  CC"("OBJ"J""I""I"")Z",      FN_PTR(Unsafe_CompareAndSwapInt)},
    {CC"compareAndSwapLong", CC"("OBJ"J""J""J"")Z",      FN_PTR(Unsafe_CompareAndSwapLong)},
    {CC"park",               CC"(ZJ)V",                  FN_PTR(Unsafe_Park)},
    {CC"unpark",             CC"("OBJ")V",               FN_PTR(Unsafe_Unpark)}

};

// These are the methods for 1.6.0 and 1.7.0
static JNINativeMethod methods_16[] = {
    {CC"getObject",        CC"("OBJ"J)"OBJ"",   FN_PTR(Unsafe_GetObject)},
    {CC"putObject",        CC"("OBJ"J"OBJ")V",  FN_PTR(Unsafe_SetObject)},
    {CC"getObjectVolatile",CC"("OBJ"J)"OBJ"",   FN_PTR(Unsafe_GetObjectVolatile)},
    {CC"putObjectVolatile",CC"("OBJ"J"OBJ")V",  FN_PTR(Unsafe_SetObjectVolatile)},

    DECLARE_GETSETOOP(Boolean, Z),
    DECLARE_GETSETOOP(Byte, B),
    DECLARE_GETSETOOP(Short, S),
    DECLARE_GETSETOOP(Char, C),
    DECLARE_GETSETOOP(Int, I),
    DECLARE_GETSETOOP(Long, J),
    DECLARE_GETSETOOP(Float, F),
    DECLARE_GETSETOOP(Double, D),

    DECLARE_GETSETNATIVE(Byte, B),
    DECLARE_GETSETNATIVE(Short, S),
    DECLARE_GETSETNATIVE(Char, C),
    DECLARE_GETSETNATIVE(Int, I),
    DECLARE_GETSETNATIVE(Long, J),
    DECLARE_GETSETNATIVE(Float, F),
    DECLARE_GETSETNATIVE(Double, D),

    {CC"getAddress",         CC"("ADR")"ADR,             FN_PTR(Unsafe_GetNativeAddress)},
    {CC"putAddress",         CC"("ADR""ADR")V",          FN_PTR(Unsafe_SetNativeAddress)},

    {CC"allocateMemory",     CC"(J)"ADR,                 FN_PTR(Unsafe_AllocateMemory)},
    {CC"reallocateMemory",   CC"("ADR"J)"ADR,            FN_PTR(Unsafe_ReallocateMemory)},
    {CC"freeMemory",         CC"("ADR")V",               FN_PTR(Unsafe_FreeMemory)},

    {CC"objectFieldOffset",  CC"("FLD")J",               FN_PTR(Unsafe_ObjectFieldOffset)},
    {CC"staticFieldOffset",  CC"("FLD")J",               FN_PTR(Unsafe_StaticFieldOffset)},
    {CC"staticFieldBase",    CC"("FLD")"OBJ,             FN_PTR(Unsafe_StaticFieldBaseFromField)},
    {CC"ensureClassInitialized",CC"("CLS")V",            FN_PTR(Unsafe_EnsureClassInitialized)},
    {CC"arrayBaseOffset",    CC"("CLS")I",               FN_PTR(Unsafe_ArrayBaseOffset)},
    {CC"arrayIndexScale",    CC"("CLS")I",               FN_PTR(Unsafe_ArrayIndexScale)},
    {CC"addressSize",        CC"()I",                    FN_PTR(Unsafe_AddressSize)},
    {CC"pageSize",           CC"()I",                    FN_PTR(Unsafe_PageSize)},

    {CC"defineClass",        CC"("DC0_Args")"CLS,        FN_PTR(Unsafe_DefineClass0)},
    {CC"defineClass",        CC"("DC_Args")"CLS,         FN_PTR(Unsafe_DefineClass)},
    {CC"allocateInstance",   CC"("CLS")"OBJ,             FN_PTR(Unsafe_AllocateInstance)},
    {CC"monitorEnter",       CC"("OBJ")V",               FN_PTR(Unsafe_MonitorEnter)},
    {CC"monitorExit",        CC"("OBJ")V",               FN_PTR(Unsafe_MonitorExit)},
    {CC"tryMonitorEnter",    CC"("OBJ")Z",               FN_PTR(Unsafe_TryMonitorEnter)},
    {CC"throwException",     CC"("THR")V",               FN_PTR(Unsafe_ThrowException)},
    {CC"compareAndSwapObject", CC"("OBJ"J"OBJ""OBJ")Z",  FN_PTR(Unsafe_CompareAndSwapObject)},
    {CC"compareAndSwapInt",  CC"("OBJ"J""I""I"")Z",      FN_PTR(Unsafe_CompareAndSwapInt)},
    {CC"compareAndSwapLong", CC"("OBJ"J""J""J"")Z",      FN_PTR(Unsafe_CompareAndSwapLong)},
    {CC"putOrderedObject",   CC"("OBJ"J"OBJ")V",         FN_PTR(Unsafe_SetOrderedObject)},
    {CC"putOrderedInt",      CC"("OBJ"JI)V",             FN_PTR(Unsafe_SetOrderedInt)},
    {CC"putOrderedLong",     CC"("OBJ"JJ)V",             FN_PTR(Unsafe_SetOrderedLong)},
    {CC"park",               CC"(ZJ)V",                  FN_PTR(Unsafe_Park)},
    {CC"unpark",             CC"("OBJ")V",               FN_PTR(Unsafe_Unpark)}
};

// These are the methods for 1.8.0
static JNINativeMethod methods_18[] = {
    {CC"getObject",        CC"("OBJ"J)"OBJ"",   FN_PTR(Unsafe_GetObject)},
    {CC"putObject",        CC"("OBJ"J"OBJ")V",  FN_PTR(Unsafe_SetObject)},
    {CC"getObjectVolatile",CC"("OBJ"J)"OBJ"",   FN_PTR(Unsafe_GetObjectVolatile)},
    {CC"putObjectVolatile",CC"("OBJ"J"OBJ")V",  FN_PTR(Unsafe_SetObjectVolatile)},

    DECLARE_GETSETOOP(Boolean, Z),
    DECLARE_GETSETOOP(Byte, B),
    DECLARE_GETSETOOP(Short, S),
    DECLARE_GETSETOOP(Char, C),
    DECLARE_GETSETOOP(Int, I),
    DECLARE_GETSETOOP(Long, J),
    DECLARE_GETSETOOP(Float, F),
    DECLARE_GETSETOOP(Double, D),

    DECLARE_GETSETNATIVE(Byte, B),
    DECLARE_GETSETNATIVE(Short, S),
    DECLARE_GETSETNATIVE(Char, C),
    DECLARE_GETSETNATIVE(Int, I),
    DECLARE_GETSETNATIVE(Long, J),
    DECLARE_GETSETNATIVE(Float, F),
    DECLARE_GETSETNATIVE(Double, D),

    {CC"getAddress",         CC"("ADR")"ADR,             FN_PTR(Unsafe_GetNativeAddress)},
    {CC"putAddress",         CC"("ADR""ADR")V",          FN_PTR(Unsafe_SetNativeAddress)},

    {CC"allocateMemory",     CC"(J)"ADR,                 FN_PTR(Unsafe_AllocateMemory)},
    {CC"reallocateMemory",   CC"("ADR"J)"ADR,            FN_PTR(Unsafe_ReallocateMemory)},
    {CC"freeMemory",         CC"("ADR")V",               FN_PTR(Unsafe_FreeMemory)},

    {CC"objectFieldOffset",  CC"("FLD")J",               FN_PTR(Unsafe_ObjectFieldOffset)},
    {CC"staticFieldOffset",  CC"("FLD")J",               FN_PTR(Unsafe_StaticFieldOffset)},
    {CC"staticFieldBase",    CC"("FLD")"OBJ,             FN_PTR(Unsafe_StaticFieldBaseFromField)},
    {CC"ensureClassInitialized",CC"("CLS")V",            FN_PTR(Unsafe_EnsureClassInitialized)},
    {CC"arrayBaseOffset",    CC"("CLS")I",               FN_PTR(Unsafe_ArrayBaseOffset)},
    {CC"arrayIndexScale",    CC"("CLS")I",               FN_PTR(Unsafe_ArrayIndexScale)},
    {CC"addressSize",        CC"()I",                    FN_PTR(Unsafe_AddressSize)},
    {CC"pageSize",           CC"()I",                    FN_PTR(Unsafe_PageSize)},

    {CC"defineClass",        CC"("DC_Args")"CLS,         FN_PTR(Unsafe_DefineClass)},
    {CC"allocateInstance",   CC"("CLS")"OBJ,             FN_PTR(Unsafe_AllocateInstance)},
    {CC"monitorEnter",       CC"("OBJ")V",               FN_PTR(Unsafe_MonitorEnter)},
    {CC"monitorExit",        CC"("OBJ")V",               FN_PTR(Unsafe_MonitorExit)},
    {CC"tryMonitorEnter",    CC"("OBJ")Z",               FN_PTR(Unsafe_TryMonitorEnter)},
    {CC"throwException",     CC"("THR")V",               FN_PTR(Unsafe_ThrowException)},
    {CC"compareAndSwapObject", CC"("OBJ"J"OBJ""OBJ")Z",  FN_PTR(Unsafe_CompareAndSwapObject)},
    {CC"compareAndSwapInt",  CC"("OBJ"J""I""I"")Z",      FN_PTR(Unsafe_CompareAndSwapInt)},
    {CC"compareAndSwapLong", CC"("OBJ"J""J""J"")Z",      FN_PTR(Unsafe_CompareAndSwapLong)},
    {CC"putOrderedObject",   CC"("OBJ"J"OBJ")V",         FN_PTR(Unsafe_SetOrderedObject)},
    {CC"putOrderedInt",      CC"("OBJ"JI)V",             FN_PTR(Unsafe_SetOrderedInt)},
    {CC"putOrderedLong",     CC"("OBJ"JJ)V",             FN_PTR(Unsafe_SetOrderedLong)},
    {CC"park",               CC"(ZJ)V",                  FN_PTR(Unsafe_Park)},
    {CC"unpark",             CC"("OBJ")V",               FN_PTR(Unsafe_Unpark)}
};

JNINativeMethod loadavg_method[] = {
    {CC"getLoadAverage",     CC"([DI)I",                 FN_PTR(Unsafe_Loadavg)}
};

JNINativeMethod prefetch_methods[] = {
    {CC"prefetchRead",       CC"("OBJ"J)V",              FN_PTR(Unsafe_PrefetchRead)},
    {CC"prefetchWrite",      CC"("OBJ"J)V",              FN_PTR(Unsafe_PrefetchWrite)},
    {CC"prefetchReadStatic", CC"("OBJ"J)V",              FN_PTR(Unsafe_PrefetchRead)},
    {CC"prefetchWriteStatic",CC"("OBJ"J)V",              FN_PTR(Unsafe_PrefetchWrite)}
};

JNINativeMethod memcopy_methods_17[] = {
    {CC"copyMemory",         CC"("OBJ"J"OBJ"JJ)V",       FN_PTR(Unsafe_CopyMemory2)},
    {CC"setMemory",          CC"("OBJ"JJB)V",            FN_PTR(Unsafe_SetMemory2)}
};

JNINativeMethod memcopy_methods_15[] = {
    {CC"setMemory",          CC"("ADR"JB)V",             FN_PTR(Unsafe_SetMemory)},
    {CC"copyMemory",         CC"("ADR ADR"J)V",          FN_PTR(Unsafe_CopyMemory)}
};

JNINativeMethod anonk_methods[] = {
    {CC"defineAnonymousClass", CC"("DAC_Args")"CLS,      FN_PTR(Unsafe_DefineAnonymousClass)},
};

JNINativeMethod lform_methods[] = {
    {CC"shouldBeInitialized",CC"("CLS")Z",               FN_PTR(Unsafe_ShouldBeInitialized)},
};

JNINativeMethod fence_methods[] = {
    {CC"loadFence",          CC"()V",                    FN_PTR(Unsafe_LoadFence)},
    {CC"storeFence",         CC"()V",                    FN_PTR(Unsafe_StoreFence)},
    {CC"fullFence",          CC"()V",                    FN_PTR(Unsafe_FullFence)},
};

#undef CC
#undef FN_PTR

#undef ADR
#undef LANG
#undef OBJ
#undef CLS
#undef CTR
#undef FLD
#undef MTH
#undef THR
#undef DC0_Args
#undef DC_Args

#undef DECLARE_GETSETOOP
#undef DECLARE_GETSETNATIVE


/**
 * Helper method to register native methods.
 */
static bool register_natives(const char* message, JNIEnv* env, jclass clazz, const JNINativeMethod* methods, jint nMethods) {
  int status = env->RegisterNatives(clazz, methods, nMethods);
  if (status < 0 || env->ExceptionOccurred()) {
    if (PrintMiscellaneous && (Verbose || WizardMode)) {
      tty->print_cr("Unsafe:  failed registering %s", message);
    }
    env->ExceptionClear();
    return false;
  } else {
    if (PrintMiscellaneous && (Verbose || WizardMode)) {
      tty->print_cr("Unsafe:  successfully registered %s", message);
    }
    return true;
  }
}


// This one function is exported, used by NativeLookup.
// The Unsafe_xxx functions above are called only from the interpreter.
// The optimizer looks at names and signatures to recognize
// individual functions.

JVM_ENTRY(void, JVM_RegisterUnsafeMethods(JNIEnv *env, jclass unsafecls))
  UnsafeWrapper("JVM_RegisterUnsafeMethods");
  {
    ThreadToNativeFromVM ttnfv(thread);

    // Unsafe methods
    {
      bool success = false;
      // We need to register the 1.6 methods first because the 1.8 methods would register fine on 1.7 and 1.6
      if (!success) {
        success = register_natives("1.6 methods",   env, unsafecls, methods_16,  sizeof(methods_16)/sizeof(JNINativeMethod));
      }
      if (!success) {
        success = register_natives("1.8 methods",   env, unsafecls, methods_18,  sizeof(methods_18)/sizeof(JNINativeMethod));
      }
      if (!success) {
        success = register_natives("1.5 methods",   env, unsafecls, methods_15,  sizeof(methods_15)/sizeof(JNINativeMethod));
      }
      if (!success) {
        success = register_natives("1.4.1 methods", env, unsafecls, methods_141, sizeof(methods_141)/sizeof(JNINativeMethod));
      }
      if (!success) {
        success = register_natives("1.4.0 methods", env, unsafecls, methods_140, sizeof(methods_140)/sizeof(JNINativeMethod));
      }
      guarantee(success, "register unsafe natives");
    }

    // Unsafe.getLoadAverage
    register_natives("1.6 loadavg method", env, unsafecls, loadavg_method, sizeof(loadavg_method)/sizeof(JNINativeMethod));

    // Prefetch methods
    register_natives("1.6 prefetch methods", env, unsafecls, prefetch_methods, sizeof(prefetch_methods)/sizeof(JNINativeMethod));

    // Memory copy methods
    {
      bool success = false;
      if (!success) {
        success = register_natives("1.7 memory copy methods", env, unsafecls, memcopy_methods_17, sizeof(memcopy_methods_17)/sizeof(JNINativeMethod));
      }
      if (!success) {
        success = register_natives("1.5 memory copy methods", env, unsafecls, memcopy_methods_15, sizeof(memcopy_methods_15)/sizeof(JNINativeMethod));
      }
    }

    // Unsafe.defineAnonymousClass
    if (EnableInvokeDynamic) {
      register_natives("1.7 define anonymous class method", env, unsafecls, anonk_methods, sizeof(anonk_methods)/sizeof(JNINativeMethod));
    }

    // Unsafe.shouldBeInitialized
    if (EnableInvokeDynamic) {
      register_natives("1.7 LambdaForm support", env, unsafecls, lform_methods, sizeof(lform_methods)/sizeof(JNINativeMethod));
    }

    // Fence methods
    register_natives("1.8 fence methods", env, unsafecls, fence_methods, sizeof(fence_methods)/sizeof(JNINativeMethod));
  }
JVM_END<|MERGE_RESOLUTION|>--- conflicted
+++ resolved
@@ -315,14 +315,7 @@
   OrderAccess::fence();
 UNSAFE_END
 
-<<<<<<< HEAD
-#if defined(SPARC) || defined(X86) || defined(AARCH64)
-// Sparc and X86 have atomic jlong (8 bytes) instructions
-
-#else
-=======
 #ifndef SUPPORTS_NATIVE_CX8
->>>>>>> 3e69e07b
 // Keep old code for platforms which may not have atomic jlong (8 bytes) instructions
 
 // Volatile long versions must use locks if !VM_Version::supports_cx8().
@@ -424,12 +417,7 @@
 DEFINE_GETSETOOP_VOLATILE(jfloat, Float);
 DEFINE_GETSETOOP_VOLATILE(jdouble, Double);
 
-<<<<<<< HEAD
-#if defined(SPARC) || defined(X86) || defined(AARCH64)
-// Sparc and X86 have atomic jlong (8 bytes) instructions
-=======
 #ifdef SUPPORTS_NATIVE_CX8
->>>>>>> 3e69e07b
 DEFINE_GETSETOOP_VOLATILE(jlong, Long);
 #endif
 
@@ -458,12 +446,7 @@
 
 UNSAFE_ENTRY(void, Unsafe_SetOrderedLong(JNIEnv *env, jobject unsafe, jobject obj, jlong offset, jlong x))
   UnsafeWrapper("Unsafe_SetOrderedLong");
-<<<<<<< HEAD
-#if defined(SPARC) || defined(X86) || defined(AARCH64)
-  // Sparc and X86 have atomic jlong (8 bytes) instructions
-=======
 #ifdef SUPPORTS_NATIVE_CX8
->>>>>>> 3e69e07b
   SET_FIELD_VOLATILE(obj, offset, jlong, x);
 #else
   // Keep old code for platforms which may not have atomic long (8 bytes) instructions
