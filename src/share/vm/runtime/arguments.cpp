--- conflicted
+++ resolved
@@ -1381,15 +1381,6 @@
     CFLS_LAB::modify_initialization(OldPLABSize, OldPLABWeight);
   }
 
-<<<<<<< HEAD
-  if (!ClassUnloading) {
-    FLAG_SET_CMDLINE(bool, CMSClassUnloadingEnabled, false);
-    FLAG_SET_CMDLINE(bool, ExplicitGCInvokesConcurrentAndUnloadsClasses, false);
-    FLAG_SET_CMDLINE(uintx, ShenandoahUnloadClassesFrequency, 0);
-  }
-
-=======
->>>>>>> 6eb6836e
   if (PrintGCDetails && Verbose) {
     tty->print_cr("MarkStackSize: %uk  MarkStackSizeMax: %uk",
       (unsigned int) (MarkStackSize / K), (uint) (MarkStackSizeMax / K));
@@ -1919,6 +1910,7 @@
     FLAG_SET_CMDLINE(bool, CMSClassUnloadingEnabled, false);
     FLAG_SET_CMDLINE(bool, ClassUnloadingWithConcurrentMark, false);
     FLAG_SET_CMDLINE(bool, ExplicitGCInvokesConcurrentAndUnloadsClasses, false);
+    FLAG_SET_CMDLINE(uintx, ShenandoahUnloadClassesFrequency, 0);
   }
 #else // INCLUDE_ALL_GCS
   assert(verify_serial_gc_flags(), "SerialGC unset");
